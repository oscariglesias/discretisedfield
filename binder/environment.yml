name: conda-environment

channels:
  - conda-forge

dependencies:
  - python==3.8
<<<<<<< HEAD
  - discretisedfield==0.11.1
=======
  - discretisedfield==0.60.0
>>>>>>> 86f3a857
<|MERGE_RESOLUTION|>--- conflicted
+++ resolved
@@ -5,8 +5,4 @@
 
 dependencies:
   - python==3.8
-<<<<<<< HEAD
-  - discretisedfield==0.11.1
-=======
-  - discretisedfield==0.60.0
->>>>>>> 86f3a857
+  - discretisedfield==0.60.0