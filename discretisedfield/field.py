--- conflicted
+++ resolved
@@ -3011,83 +3011,6 @@
                 vdim_mapping=self.vdim_mapping,
             )
 
-<<<<<<< HEAD
-=======
-    def plane(self, *args, n=None, **kwargs):
-        """Extracts field on the plane mesh.
-
-        If one of the axes (``'x'``, ``'y'``, or ``'z'``) is passed as a
-        string, a plane mesh perpendicular to that axis is extracted,
-        intersecting the mesh region at its centre, and the field is sampled on
-        that mesh. Alternatively, if a keyword argument is passed (e.g.
-        ``x=1e-9``), a plane perpendicular to the x-axis (parallel to yz-plane)
-        and intersecting it at ``x=1e-9`` is extracted. The number of points in
-        two dimensions on the plane can be defined using ``n`` tuple (e.g.
-        ``n=(10, 15)``).
-
-        Parameters
-        ----------
-        n : (2,) tuple
-
-            The number of points on the plane in two dimensions.
-
-        Returns
-        -------
-        discretisedfield.Field
-
-            An extracted field.
-
-        Examples
-        --------
-        1. Extracting the field on a plane at a specific point.
-
-        >>> import discretisedfield as df
-        ...
-        >>> p1 = (0, 0, 0)
-        >>> p2 = (5, 5, 5)
-        >>> cell = (1, 1, 1)
-        >>> mesh = df.Mesh(p1=p1, p2=p2, cell=cell)
-        >>> f = df.Field(mesh, nvdim=3, value=(0, 0, 1))
-        ...
-        >>> f.plane(y=1)
-        Field(...)
-
-        2. Extracting the field at the mesh region centre.
-
-        >>> f.plane('z')
-        Field(...)
-
-        3. Specifying the number of points.
-
-        >>> f.plane('z', n=(10, 10))
-        Field(...)
-
-        .. seealso:: :py:func:`~discretisedfield.Mesh.plane`
-
-        """
-        plane_mesh = self.mesh.plane(*args, n=n, **kwargs)
-        if n is not None:
-            value = self
-            valid = self.__class__(self.mesh, nvdim=1, value=self.valid, dtype=bool)
-        else:
-            p_axis = plane_mesh.attributes["planeaxis"]
-            plane_idx = self.mesh.point2index(plane_mesh.region.center)[p_axis]
-            slices = tuple(
-                slice(plane_idx, plane_idx + 1) if i == p_axis else slice(0, axis_len)
-                for i, axis_len in enumerate(self.array.shape)
-            )
-            value = self.array[slices]
-            valid = self.valid[slices[:-1]]
-        return self.__class__(
-            plane_mesh,
-            nvdim=self.nvdim,
-            value=value,
-            vdims=self.vdims,
-            unit=self.unit,
-            valid=valid,
-        )
-
->>>>>>> 3a05b497
     def resample(self, n):
         """Resample field.
 
