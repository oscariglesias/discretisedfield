--- conflicted
+++ resolved
@@ -288,13 +288,10 @@
         extent = self._extent(multiplier)
 
         values = self.field.array.copy().reshape(self.field.mesh.n)
-<<<<<<< HEAD
-=======
 
         if filter_field is None:
             filter_field = self.field._valid_as_field
 
->>>>>>> 12ac1d08
         self._filter_values(filter_field, values)
 
         if symmetric_clim and "clim" not in kwargs.keys():
@@ -625,11 +622,7 @@
         points2 = self.field.mesh.points[1] / multiplier
 
         values = self.field.array.copy()
-<<<<<<< HEAD
-        self._filter_values(self.field.norm, values)
-=======
         self._filter_values(self.field._valid_as_field, values)
->>>>>>> 12ac1d08
 
         if vdims is None:
             # find vector components pointing along the two axes 0 and 1
@@ -637,12 +630,6 @@
                 self.field._r_dim_mapping[self.field.mesh.region.dims[0]],
                 self.field._r_dim_mapping[self.field.mesh.region.dims[1]],
             ]
-<<<<<<< HEAD
-            print(self.field.mesh.region.dims)
-            print(self.field._r_dim_mapping)
-            print(vdims, self.field.vdims)
-=======
->>>>>>> 12ac1d08
         elif len(vdims) != 2:
             raise ValueError(f"{vdims=} must contain two elements.")
 
@@ -818,17 +805,12 @@
 
         points1 = self.field.mesh.points[0] / multiplier
         points2 = self.field.mesh.points[1] / multiplier
-<<<<<<< HEAD
-
-        values = self.field.array.copy().reshape(self.field.mesh.n)
-=======
 
         values = self.field.array.copy().reshape(self.field.mesh.n)
 
         if filter_field is None:
             filter_field = self.field._valid_as_field
 
->>>>>>> 12ac1d08
         self._filter_values(filter_field, values)
 
         cp = ax.contour(points1, points2, np.transpose(values), **kwargs)
