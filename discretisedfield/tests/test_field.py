--- conflicted
+++ resolved
@@ -1152,7 +1152,7 @@
         mesh = df.Mesh(p1=p1, p2=p2, n=n)
 
         x = sp.symbols("x")
-        fx = x**6 + sp.sin(x)
+        fx = x**6
 
         lam_f = sp.lambdify(x, fx, "numpy")
 
@@ -1160,7 +1160,7 @@
             x, y, z = point
             return lam_f(x)
 
-        f = df.Field(mesh, dim=1, value=value_fun)
+        f = df.Field(mesh, nvdim=1, value=value_fun)
 
         for order in [1, 2, 3, 4, 5]:
             mean = fx.diff(x, order).integrate((x, 0, 10)) / 10
@@ -1178,7 +1178,7 @@
             x, y, z = point
             return (2 * x * x, 2 * y * y, 3 * z * z)
 
-        f = df.Field(mesh, dim=3, value=value_fun)
+        f = df.Field(mesh, nvdim=3, value=value_fun)
         assert np.allclose(f.diff("x", order=2, acc=4).mean(), (4, 0, 0))
         assert np.allclose(f.diff("y", order=2, acc=4).mean(), (0, 4, 0))
         assert np.allclose(f.diff("z", order=2, acc=4).mean(), (0, 0, 6))
@@ -1201,69 +1201,69 @@
         # Order 1
         n = (2, 1, 1)
         mesh = df.Mesh(p1=p1, p2=p2, n=n)
-        f = df.Field(mesh, dim=3, value=value_fun)
+        f = df.Field(mesh, nvdim=3, value=value_fun)
         with pytest.raises(ValueError):
             f.diff("x", order=1, acc=2)
 
         n = (3, 1, 1)
         mesh = df.Mesh(p1=p1, p2=p2, n=n)
-        f = df.Field(mesh, dim=3, value=value_fun)
+        f = df.Field(mesh, nvdim=3, value=value_fun)
         assert np.allclose(f.diff("x", order=1, acc=2).mean(), (20, 0, 0))
 
         n = (5, 1, 1)
         mesh = df.Mesh(p1=p1, p2=p2, n=n)
-        f = df.Field(mesh, dim=3, value=value_fun)
+        f = df.Field(mesh, nvdim=3, value=value_fun)
         with pytest.raises(ValueError):
             f.diff("x", order=1, acc=4)
 
         n = (6, 1, 1)
         mesh = df.Mesh(p1=p1, p2=p2, n=n)
-        f = df.Field(mesh, dim=3, value=value_fun)
+        f = df.Field(mesh, nvdim=3, value=value_fun)
         assert np.allclose(f.diff("x", order=1, acc=4).mean(), (20, 0, 0))
 
         n = (11, 1, 1)
         mesh = df.Mesh(p1=p1, p2=p2, n=n)
-        f = df.Field(mesh, dim=3, value=value_fun)
+        f = df.Field(mesh, nvdim=3, value=value_fun)
         with pytest.raises(ValueError):
             f.diff("x", order=1, acc=8)
 
         n = (12, 1, 1)
         mesh = df.Mesh(p1=p1, p2=p2, n=n)
-        f = df.Field(mesh, dim=3, value=value_fun)
+        f = df.Field(mesh, nvdim=3, value=value_fun)
         assert np.allclose(f.diff("x", order=1, acc=8).mean(), (20, 0, 0))
 
         # Order 2
         n = (3, 1, 1)
         mesh = df.Mesh(p1=p1, p2=p2, n=n)
-        f = df.Field(mesh, dim=3, value=value_fun)
+        f = df.Field(mesh, nvdim=3, value=value_fun)
         with pytest.raises(ValueError):
             f.diff("x", order=2, acc=2)
 
         n = (4, 1, 1)
         mesh = df.Mesh(p1=p1, p2=p2, n=n)
-        f = df.Field(mesh, dim=3, value=value_fun)
+        f = df.Field(mesh, nvdim=3, value=value_fun)
         assert np.allclose(f.diff("x", order=2, acc=2).mean(), (4, 0, 0))
 
         n = (6, 1, 1)
         mesh = df.Mesh(p1=p1, p2=p2, n=n)
-        f = df.Field(mesh, dim=3, value=value_fun)
+        f = df.Field(mesh, nvdim=3, value=value_fun)
         with pytest.raises(ValueError):
             f.diff("x", order=2, acc=4)
 
         n = (7, 1, 1)
         mesh = df.Mesh(p1=p1, p2=p2, n=n)
-        f = df.Field(mesh, dim=3, value=value_fun)
+        f = df.Field(mesh, nvdim=3, value=value_fun)
         assert np.allclose(f.diff("x", order=2, acc=4).mean(), (4, 0, 0))
 
         n = (12, 1, 1)
         mesh = df.Mesh(p1=p1, p2=p2, n=n)
-        f = df.Field(mesh, dim=3, value=value_fun)
+        f = df.Field(mesh, nvdim=3, value=value_fun)
         with pytest.raises(ValueError):
             f.diff("x", order=2, acc=8)
 
         n = (13, 1, 1)
         mesh = df.Mesh(p1=p1, p2=p2, n=n)
-        f = df.Field(mesh, dim=3, value=value_fun)
+        f = df.Field(mesh, nvdim=3, value=value_fun)
         assert np.allclose(f.diff("x", order=2, acc=8).mean(), (4, 0, 0))
 
     def test_derivative_pbc(self):
@@ -1280,29 +1280,16 @@
             return x * y * z
 
         # No PBC
-<<<<<<< HEAD
-        f = df.Field(mesh_nopbc, dim=1, value=value_fun)
+        f = df.Field(mesh_nopbc, nvdim=1, value=value_fun)
         assert np.isclose(f.diff("x")((11, 1, 1)), 1)
         assert np.isclose(f.diff("y")((1, 7, 1)), 1)
         assert np.isclose(f.diff("z")((1, 1, 5)), 1)
 
         # PBC
-        f = df.Field(mesh_pbc, dim=1, value=value_fun)
+        f = df.Field(mesh_pbc, nvdim=1, value=value_fun)
         assert np.isclose(f.diff("x")((11, 1, 1)), -2)
         assert np.isclose(f.diff("y")((1, 7, 1)), -1)
         assert np.isclose(f.diff("z")((1, 1, 5)), -0.5)
-=======
-        f = df.Field(mesh_nopbc, nvdim=1, value=value_fun)
-        assert f.derivative("x")((9, 1, 1)) == 1
-        assert f.derivative("y")((1, 7, 1)) == 1
-        assert f.derivative("z")((1, 1, 5)) == 1
-
-        # PBC
-        f = df.Field(mesh_pbc, nvdim=1, value=value_fun)
-        assert f.derivative("x")((9, 1, 1)) == -1.5
-        assert f.derivative("y")((1, 7, 1)) == -1
-        assert f.derivative("z")((1, 1, 5)) == -0.5
->>>>>>> 80a99dec
 
         # Vector field
         def value_fun(point):
@@ -1310,14 +1297,13 @@
             return (x * y * z,) * 3
 
         # No PBC
-<<<<<<< HEAD
-        f = df.Field(mesh_nopbc, dim=3, value=value_fun)
+        f = df.Field(mesh_nopbc, nvdim=3, value=value_fun)
         assert np.allclose(f.diff("x")((11, 1, 1)), (1, 1, 1))
         assert np.allclose(f.diff("y")((1, 7, 1)), (1, 1, 1))
         assert np.allclose(f.diff("z")((1, 1, 5)), (1, 1, 1))
 
         # PBC
-        f = df.Field(mesh_pbc, dim=3, value=value_fun)
+        f = df.Field(mesh_pbc, nvdim=3, value=value_fun)
         assert np.allclose(f.diff("x")((11, 1, 1)), (-2, -2, -2))
         assert np.allclose(f.diff("y")((1, 7, 1)), (-1, -1, -1))
         assert np.allclose(f.diff("z")((1, 1, 5)), (-0.5, -0.5, -0.5))
@@ -1327,10 +1313,10 @@
             x, y, z = point
             return x**2
 
-        f = df.Field(mesh_nopbc, dim=1, value=value_fun)
+        f = df.Field(mesh_nopbc, nvdim=1, value=value_fun)
         assert np.isclose(f.diff("x", order=2)((1, 1, 1)), 2)
 
-        f = df.Field(mesh_pbc, dim=1, value=value_fun)
+        f = df.Field(mesh_pbc, nvdim=1, value=value_fun)
         assert np.isclose(f.diff("x", order=2)((1, 1, 1)), 32)
 
         # Higher accuracy
@@ -1338,23 +1324,11 @@
             x, y, z = point
             return x
 
-        f = df.Field(mesh_nopbc, dim=1, value=value_fun)
+        f = df.Field(mesh_nopbc, nvdim=1, value=value_fun)
         assert np.isclose(f.diff("x", acc=4)((1, 1, 1)), 1)
 
-        f = df.Field(mesh_pbc, dim=1, value=value_fun)
+        f = df.Field(mesh_pbc, nvdim=1, value=value_fun)
         assert np.isclose(f.diff("x", acc=4)((1, 1, 1)), -2.5)
-=======
-        f = df.Field(mesh_nopbc, nvdim=3, value=value_fun)
-        assert f.derivative("x")((9, 1, 1)) == (1, 1, 1)
-        assert f.derivative("y")((1, 7, 1)) == (1, 1, 1)
-        assert f.derivative("z")((1, 1, 5)) == (1, 1, 1)
-
-        # PBC
-        f = df.Field(mesh_pbc, nvdim=3, value=value_fun)
-        assert f.derivative("x")((9, 1, 1)) == (-1.5, -1.5, -1.5)
-        assert f.derivative("y")((1, 7, 1)) == (-1, -1, -1)
-        assert f.derivative("z")((1, 1, 5)) == (-0.5, -0.5, -0.5)
->>>>>>> 80a99dec
 
     def test_derivative_neumann(self):
         p1 = (0.0, 0.0, 0.0)
@@ -1369,14 +1343,13 @@
             return point[0] * point[1] * point[2]
 
         # No Neumann
-<<<<<<< HEAD
-        f1 = df.Field(mesh_noneumann, dim=1, value=value_fun)
+        f1 = df.Field(mesh_noneumann, nvdim=1, value=value_fun)
         assert np.isclose(f1.diff("x")((11, 1, 1)), 1)
         assert np.isclose(f1.diff("y")((1, 7, 1)), 1)
         assert np.isclose(f1.diff("z")((1, 1, 5)), 1)
 
         # Neumann
-        f2 = df.Field(mesh_neumann, dim=1, value=value_fun)
+        f2 = df.Field(mesh_neumann, nvdim=1, value=value_fun)
         assert np.allclose(
             f1.diff("x")(f1.mesh.region.center), f2.diff("x")(f2.mesh.region.center)
         )
@@ -1387,10 +1360,10 @@
             x, y, z = point
             return x**2
 
-        f = df.Field(mesh_noneumann, dim=1, value=value_fun)
+        f = df.Field(mesh_noneumann, nvdim=1, value=value_fun)
         assert np.isclose(f.diff("x", order=2)((1, 1, 1)), 2)
 
-        f = df.Field(mesh_neumann, dim=1, value=value_fun)
+        f = df.Field(mesh_neumann, nvdim=1, value=value_fun)
         assert np.isclose(f.diff("x", order=2)((1, 1, 1)), 2)
 
         # Higher accuracy
@@ -1398,10 +1371,10 @@
             x, y, z = point
             return x
 
-        f = df.Field(mesh_noneumann, dim=1, value=value_fun)
+        f = df.Field(mesh_noneumann, nvdim=1, value=value_fun)
         assert np.isclose(f.diff("x", acc=4)((1, 1, 1)), 1)
 
-        f = df.Field(mesh_neumann, dim=1, value=value_fun)
+        f = df.Field(mesh_neumann, nvdim=1, value=value_fun)
         assert np.isclose(f.diff("x", acc=4)((1, 1, 1)), 7 / 12)
 
     def test_derivative_dirichlet(self):
@@ -1417,26 +1390,15 @@
             return point[0] * point[1] * point[2]
 
         # No Neumann
-        f1 = df.Field(mesh_nodirichlet, dim=1, value=value_fun)
+        f1 = df.Field(mesh_nodirichlet, nvdim=1, value=value_fun)
         assert np.isclose(f1.diff("x")((11, 1, 1)), 1)
         assert np.isclose(f1.diff("y")((1, 7, 1)), 1)
         assert np.isclose(f1.diff("z")((1, 1, 5)), 1)
 
         # Neumann
-        f2 = df.Field(mesh_dirichlet, dim=1, value=value_fun)
+        f2 = df.Field(mesh_dirichlet, nvdim=1, value=value_fun)
         assert np.allclose(
             f1.diff("x")(f1.mesh.region.center), f2.diff("x")(f2.mesh.region.center)
-=======
-        f1 = df.Field(mesh_noneumann, nvdim=1, value=value_fun)
-        assert f1.derivative("x")((9, 1, 1)) == 1
-        assert f1.derivative("y")((1, 7, 1)) == 1
-        assert f1.derivative("z")((1, 1, 5)) == 1
-
-        # Neumann
-        f2 = df.Field(mesh_neumann, nvdim=1, value=value_fun)
-        assert f1.derivative("x")(f1.mesh.region.center) == f2.derivative("x")(
-            f2.mesh.region.center
->>>>>>> 80a99dec
         )
         assert f1.diff("x")((1, 7, 1)) != f2.diff("x")((1, 7, 1))
 
@@ -1445,10 +1407,10 @@
             x, y, z = point
             return x**2
 
-        f = df.Field(mesh_nodirichlet, dim=1, value=value_fun)
+        f = df.Field(mesh_nodirichlet, nvdim=1, value=value_fun)
         assert np.isclose(f.diff("x", order=2)((1, 1, 1)), 2)
 
-        f = df.Field(mesh_dirichlet, dim=1, value=value_fun)
+        f = df.Field(mesh_dirichlet, nvdim=1, value=value_fun)
         assert np.isclose(f.diff("x", order=2)((1, 1, 1)), 1.75)
 
         # Higher accuracy
@@ -1456,10 +1418,10 @@
             x, y, z = point
             return x
 
-        f = df.Field(mesh_nodirichlet, dim=1, value=value_fun)
+        f = df.Field(mesh_nodirichlet, nvdim=1, value=value_fun)
         assert np.isclose(f.diff("x", acc=4)((1, 1, 1)), 1)
 
-        f = df.Field(mesh_dirichlet, dim=1, value=value_fun)
+        f = df.Field(mesh_dirichlet, nvdim=1, value=value_fun)
         assert np.isclose(f.diff("x", acc=4)((1, 1, 1)), 19 / 24)
 
     def test_derivative_single_cell(self):
