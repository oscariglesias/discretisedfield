import itertools
import os
import random
import re
import tempfile
import types

import holoviews as hv
import k3d
import matplotlib.pyplot as plt
import numpy as np
import pytest
import xarray as xr

import discretisedfield as df

from .test_mesh import html_re as mesh_html_re

html_re = (
    r"<strong>Field</strong>\s*<ul>\s*"
    rf"<li>{mesh_html_re}</li>\s*"
    r"<li>nvdim = \d+</li>\s*"
    r"(<li>vdims:\s*<ul>(<li>.*</li>\s*)+</ul>\s*</li>)?\s*"
    r"(<li>unit = .+</li>)?\s*"
    r"</ul>"
)

# Test inputs for initialising fields in the form [value, dtype]

# scalar functions: take a length-n tuple and return a scalar
sfuncs = [
    [lambda c: 1, np.float64],
    [lambda c: -2.4, np.float64],
    [lambda c: -6.4e-15, np.float64],
    [lambda c: 1 + 2j, np.complex128],
    [lambda c: sum(c) + 1, np.float64],
]
# vector functions: take a length-n tuple and return a length-3 vector
vfuncs = [
    [lambda c: (1, 2, 0), np.float64],
    [lambda c: (-2.4, 1e-3, 9), np.float64],
    [lambda c: (1 + 1j, 2 + 2j, 3 + 3j), np.complex128],
    [lambda c: (0, 1j, 1), np.complex128],
    [lambda c: (sum(c), np.min(c), np.max(c)), np.float64],
]
# scalar constants
consts = [
    [0, None],
    [-5.0, None],
    [np.pi, None],
    [1e-15, None],
    [1.2e12, None],
    [random.random(), None],
    [1 + 1j, None],
]
# vector constants
iters = [
    [(0, 0, 1), None],
    [(0, -5.1, np.pi), None],
    [[70, 1e15, 2 * np.pi], None],
    [[5, random.random(), np.pi], None],
    [np.array([4, -1, 3.7]), None],
    [np.array([2.1, 0.0, -5 * random.random()]), None],
    [(1 + 1j, 1 + 1j, 1 + 1j), None],
    [(0, 0, 1j), None],
    [np.random.random(3) + np.random.random(3) * 1j, None],
]


def check_hv(plot, types):
    # generate the first plot output to have enough data in plot.info
    hv.renderer("bokeh").get_plot(plot)
    # find strings like "    :DynamicMap [comp,z]" or "    :Image    [x,y]"
    # the number of spaces can vary
    assert sorted(
        re.findall(r"(?<=:)\w+ \[[^]]+\]", re.sub(r"\s+", " ", str(plot)))
    ) == sorted(types)


@pytest.fixture
def test_field():
    mesh = df.Mesh(p1=(-5e-9, -5e-9, -5e-9), p2=(5e-9, 5e-9, 5e-9), n=(5, 5, 5))
    c_array = mesh.coordinate_field().array

    def norm(points):
        return np.where(
            (points[..., 0] ** 2 + points[..., 1] ** 2) <= 5e-9**2, 1e5, 0
        )[..., np.newaxis]

    def value(points):
        res = np.zeros((*mesh.n, 3))
        res[..., 2] = np.where(points[..., 0] <= 0, 1, -1)
        return res

    return df.Field(
        mesh, nvdim=3, value=value(c_array), norm=norm(c_array), vdims=["a", "b", "c"]
    )


@pytest.mark.parametrize("value, dtype", consts + sfuncs)
def test_init_scalar_valid_args(valid_mesh, value, dtype):
    f = df.Field(valid_mesh, nvdim=1, value=value, dtype=dtype)
    assert isinstance(f, df.Field)
    assert f.array.shape == (*valid_mesh.n, 1)

    assert isinstance(f.mesh, df.Mesh)
    assert isinstance(f.nvdim, int)
    assert f.nvdim == 1
    assert isinstance(f.array, np.ndarray)
    assert f.array.shape == (*f.mesh.n, f.nvdim)
    rstr = repr(f)
    assert isinstance(rstr, str)
    pattern = (
        r"^Field\(Mesh\(Region\(pmin=\[.+\], pmax=\[.+\], .+\), .+\)," r" nvdim=\d+\)$"
    )
    if f.vdims:
        pattern = pattern[:-3] + r", vdims: \(.+\)\)$"
    if f.unit is not None:
        pattern = pattern[:-3] + r", unit=.+\)$"
    assert re.search(pattern, rstr)

    assert isinstance(f._repr_html_(), str)
    assert re.search(html_re, f._repr_html_(), re.DOTALL)

    assert isinstance(f.__iter__(), types.GeneratorType)
    assert len(list(f)) == len(f.mesh)


@pytest.mark.parametrize("value, dtype", iters + vfuncs)
def test_init_vector_valid_args(valid_mesh, value, dtype):
    f = df.Field(valid_mesh, nvdim=3, value=value, dtype=dtype)
    assert isinstance(f, df.Field)

    assert isinstance(f.mesh, df.Mesh)
    assert isinstance(f.nvdim, int)
    assert f.nvdim == 3
    assert isinstance(f.array, np.ndarray)
    assert f.array.shape == (*f.mesh.n, f.nvdim)
    rstr = repr(f)
    assert isinstance(rstr, str)
    pattern = (
        r"^Field\(Mesh\(Region\(pmin=\[.+\], pmax=\[.+\], .+\), .+\)," r" nvdim=\d+\)$"
    )
    if f.vdims:
        pattern = pattern[:-3] + r", vdims: \(.+\)\)$"
    if f.unit is not None:
        pattern = pattern[:-3] + r", unit=.+\)$"
    assert re.search(pattern, rstr)

    assert isinstance(f._repr_html_(), str)
    assert re.search(html_re, f._repr_html_(), re.DOTALL)
    assert isinstance(f.__iter__(), types.GeneratorType)
    assert len(list(f)) == len(f.mesh)


@pytest.mark.parametrize("unit", [None, "T", "A/m"])
@pytest.mark.parametrize(
    "mesh, nvdim, value, dtype",
    [
        [df.Mesh(p1=0, p2=10, n=10), 1, lambda c: c + c**2 * 1j, np.complex128],
        [
            df.Mesh(p1=-5e-9, p2=10e-9, n=11),
            4,
            lambda c: (c, c**2, c**3 + 100, c - 1),
            np.float64,
        ],
        [
            df.Mesh(p1=(0, 0), p2=(1, 1), n=[1, 1]),
            2,
            lambda c: (c[0] + 10, c[1]),
            np.float64,
        ],
        [
            df.Mesh(p1=(0, 0, 0, 0), p2=(1, 2, 3, 4), cell=(1, 1, 1, 1)),
            3,
            lambda c: (c[0] - 1, c[1] + 70, c[2] * 0.1 + c[3]),
            np.float64,
        ],
    ],
)
def test_init_special_combinations(mesh, nvdim, value, dtype, unit):
    f = df.Field(mesh, nvdim=nvdim, value=value, dtype=dtype, unit=unit)
    assert isinstance(f, df.Field)
    assert f.array.shape == (*mesh.n, nvdim)

    assert isinstance(f.mesh, df.Mesh)
    assert isinstance(f.nvdim, int)
    assert f.nvdim == nvdim
    assert isinstance(f.array, np.ndarray)
    assert f.array.shape == (*f.mesh.n, f.nvdim)
    rstr = repr(f)
    assert isinstance(rstr, str)
    pattern = (
        r"^Field\(Mesh\(Region\(pmin=\[.+\], pmax=\[.+\], .+\), .+\)," r" nvdim=\d+\)$"
    )
    if f.vdims:
        pattern = pattern[:-3] + r", vdims: \(.+\)\)$"
    if f.unit is not None:
        pattern = pattern[:-3] + r", unit=.+\)$"
    assert re.search(pattern, rstr)

    assert isinstance(f._repr_html_(), str)
    assert re.search(html_re, f._repr_html_(), re.DOTALL)

    assert isinstance(f.__iter__(), types.GeneratorType)
    assert len(list(f)) == len(f.mesh)


def test_init_invalid_arguments():
    p1 = (0, 0, 0)
    p2 = (10e-9, 10e-9, 10e-9)
    n = (5, 5, 5)
    mesh = df.Mesh(p1=p1, p2=p2, n=n)
    with pytest.raises(TypeError):
        df.Field("meaningless_mesh_string", nvdim=1)

    # wrong abc.Iterable
    with pytest.raises(TypeError):
        df.Field(mesh, nvdim=1, value="string")

    # all builtin types are numeric types or Iterable
    class WrongType:
        pass

    with pytest.raises(TypeError):
        df.Field(mesh, nvdim=1, value=WrongType())


@pytest.mark.parametrize(
    "nvdim, error",
    [(0, ValueError), (-1, ValueError), ("dim", TypeError), ((2, 3), TypeError)],
)
def test_init_invalid_nvdims(mesh_3d, nvdim, error):
    with pytest.raises(error):
        df.Field(mesh_3d, nvdim=nvdim)


def test_set_with_ndarray(valid_mesh):
    f = df.Field(valid_mesh, nvdim=3, value=np.ones((*valid_mesh.n, 3)))

    assert isinstance(f, df.Field)
    assert np.allclose(f.mean(), (1, 1, 1))

    with pytest.raises(ValueError):
        f.update_field_values(np.ones((2, 2)))


@pytest.mark.parametrize("func, dtype", sfuncs)
def test_set_with_callable_scalar(valid_mesh, func, dtype):
    f = df.Field(valid_mesh, nvdim=1, value=func, dtype=dtype)
    assert isinstance(f, df.Field)

    def random_point(f):
        return (
            np.random.random(valid_mesh.region.ndim) * f.mesh.region.edges
            + f.mesh.region.pmin
        )

    rp = random_point(f)
    # Make sure to be at the centre of the cell
    rp = f.mesh.index2point(f.mesh.point2index(rp))
    assert f(rp) == func(rp)


@pytest.mark.parametrize("func, dtype", vfuncs)
def test_set_with_callable_vector(valid_mesh, func, dtype):
    f = df.Field(valid_mesh, nvdim=3, value=func, dtype=dtype)
    assert isinstance(f, df.Field)

    def random_point(f):
        return (
            np.random.random(valid_mesh.region.ndim) * f.mesh.region.edges
            + f.mesh.region.pmin
        )

    rp = random_point(f)
    rp = f.mesh.index2point(f.mesh.point2index(rp))
    assert np.all(f(rp) == func(rp))


def test_set_with_dict():
    # 3d space with two subregions; one constant and one callable value
    p1 = (0, 0, 0)
    p2 = (10e-9, 10e-9, 10e-9)
    n = (5, 5, 5)
    subregions = {
        "r1": df.Region(p1=(0, 0, 0), p2=(4e-9, 10e-9, 10e-9)),
        "r2": df.Region(p1=(4e-9, 0, 0), p2=(10e-9, 10e-9, 10e-9)),
    }
    mesh = df.Mesh(p1=p1, p2=p2, n=n, subregions=subregions)

    field = df.Field(mesh, nvdim=3, value={"r1": (0, 0, 1), "r2": lambda c: c})
    assert np.all(field((3e-9, 7e-9, 9e-9)) == (0, 0, 1))
    assert np.allclose(field((8e-9, 2.5e-9, 9e-9)), (9e-9, 3e-9, 9e-9), atol=0)

    # subregions do not span the entire space
    subregions = {"r1": df.Region(p1=(0, 0, 0), p2=(4e-9, 10e-9, 10e-9))}
    mesh = df.Mesh(p1=p1, p2=p2, n=n, subregions=subregions)
    with pytest.raises(KeyError):
        field = df.Field(mesh, nvdim=3, value={"r1": (0, 0, 1)})

    # subregions do not span the entire space but there is a "default"
    field = df.Field(mesh, nvdim=3, value={"r1": (0, 0, 1), "default": (1, 1, 1)})
    assert np.all(field((3e-9, 7e-9, 9e-9)) == (0, 0, 1))
    assert np.all(field((8e-9, 2e-9, 9e-9)) == (1, 1, 1))

    # no values for subregions, only "default"
    field = df.Field(mesh, nvdim=3, value={"default": (1, 1, 1)})
    assert np.all(field.array == (1, 1, 1))

    # 1d space with one subregion and callable default
    p1 = 0
    p2 = 10e-9
    n = 5
    subregions = {
        "r1": df.Region(p1=0, p2=4e-9),
    }
    mesh = df.Mesh(p1=p1, p2=p2, n=n, subregions=subregions)
    # dtype has to be specified for isinstance(value, dict)
    field = df.Field(
        mesh,
        nvdim=3,
        value={"r1": (0, 0, 1 + 2j), "default": lambda c: (c[0], 0, 0)},
        dtype=np.complex128,
    )
    assert np.all(field(3e-9) == (0, 0, 1 + 2j))
    assert np.allclose(field(8e-9), (9e-9, 0, 0), atol=0)


def test_set_exception(valid_mesh):
    with pytest.raises(TypeError):
        df.Field(valid_mesh, nvdim=3, value="meaningless_string")

    with pytest.raises(ValueError):
        df.Field(valid_mesh, nvdim=3, value=5 + 5j)


def test_vdims(valid_mesh):
    valid_components = ["a", "b", "c", "d", "e", "f"]
    invalid_components = ["a", "grad", "b", "div", "array", "c"]
    for nvdim in range(2, 7):
        f = df.Field(
            valid_mesh,
            nvdim=nvdim,
            value=list(range(nvdim)),
            vdims=valid_components[:nvdim],
        )
        assert f.vdims == valid_components[:nvdim]
        assert isinstance(f, df.Field)

        with pytest.raises(ValueError):
            df.Field(
                valid_mesh,
                nvdim=nvdim,
                value=list(range(nvdim)),
                vdims=invalid_components[:nvdim],
            )

    # wrong number of components
    with pytest.raises(ValueError):
        df.Field(valid_mesh, nvdim=3, value=(1, 1, 1), vdims=valid_components)
    with pytest.raises(ValueError):
        df.Field(valid_mesh, nvdim=3, value=(1, 1, 1), vdims=["x", "y"])

    # components not unique
    with pytest.raises(ValueError):
        df.Field(valid_mesh, nvdim=3, value=(1, 1, 1), vdims=["x", "y", "x"])

    # test lshift
    f1 = df.Field(valid_mesh, nvdim=1, value=1)
    f2 = df.Field(valid_mesh, nvdim=1, value=2)
    f3 = df.Field(valid_mesh, nvdim=1, value=3)

    f12 = f1 << f2
    assert isinstance(f12, df.Field)
    assert np.allclose(f12.array[(0,) * valid_mesh.region.ndim, :], [1, 2])
    assert f12.x == f1
    assert f12.y == f2

    f123 = f1 << f2 << f3
    # check value at one point
    assert np.allclose(f123.array[(0,) * valid_mesh.region.ndim, :], [1, 2, 3])
    assert f123.x == f1
    assert f123.y == f2
    assert f123.z == f3

    fa = df.Field(valid_mesh, nvdim=1, value=10, vdims=["a"])
    fb = df.Field(valid_mesh, nvdim=1, value=20, vdims=["b"])

    # default components if not all fields have component labels
    f1a = f1 << fa
    assert isinstance(f1a, df.Field)
    assert f1a.vdims == ["x", "y"]

    # custom components if all fields have custom components
    fab = fa << fb
    assert isinstance(fab, df.Field)
    assert fab.vdims == ["a", "b"]


def test_unit(test_field):
    assert test_field.unit is None
    mesh = test_field.mesh
    field = df.Field(mesh, nvdim=3, value=(1, 2, 3), unit="A/m")
    assert isinstance(field, df.Field)
    assert field.unit == "A/m"
    field.unit = "mT"
    assert field.unit == "mT"
    with pytest.raises(TypeError):
        field.unit = 3
    assert field.unit == "mT"
    field.unit = None
    assert field.unit is None

    with pytest.raises(TypeError):
        df.Field(mesh, nvdim=1, unit=1)


@pytest.mark.parametrize("nvdim", [1, 2, 3, 4])
def test_valid_single_value(valid_mesh, nvdim):
    # Default
    f = df.Field(
        valid_mesh,
        nvdim=nvdim,
    )
    assert np.array_equal(f.valid.shape, valid_mesh.n)
    assert f.valid.dtype == bool
    assert np.all(f.valid)
    assert f.mesh == f._valid_as_field.mesh
    assert f.valid.dtype == f._valid_as_field.array.dtype
    assert np.array_equal(f.valid, f._valid_as_field.array.squeeze(axis=-1))
    # Constant
    f = df.Field(valid_mesh, nvdim=nvdim, valid=True)
    assert np.array_equal(f.valid.shape, valid_mesh.n)
    assert np.all(f.valid)
    assert f.mesh == f._valid_as_field.mesh
    assert np.array_equal(f.valid, f._valid_as_field.array.squeeze(axis=-1))
    f = df.Field(valid_mesh, nvdim=nvdim, valid=False)
    assert np.array_equal(f.valid.shape, valid_mesh.n)
    assert f.valid.dtype == bool
    assert np.all(~f.valid)
    assert f.mesh == f._valid_as_field.mesh
    assert np.array_equal(f.valid, f._valid_as_field.array.squeeze(axis=-1))


@pytest.mark.parametrize("ndim", [1, 2, 3, 4])
@pytest.mark.parametrize("nvdim", [1, 2, 3, 4])
def test_valid_set_on_norm(ndim, nvdim):
    mesh = df.Mesh(p1=(0,) * ndim, p2=(10,) * ndim, cell=(1,) * ndim)

    def norm_func(point):
        if np.all(point < 5):
            return 5.0
        else:
            return 0

    f = df.Field(mesh, nvdim=nvdim, value=(1,) * nvdim, norm=norm_func, valid="norm")
    assert np.array_equal(f.valid.shape, mesh.n)
    assert f.valid.dtype == bool
    assert f.mesh == f._valid_as_field.mesh
    assert np.array_equal(f.valid, f._valid_as_field.array.squeeze(axis=-1))
    for idx in f.mesh.indices:
        if all(f.mesh.index2point(idx) < 5):
            # Use [0] to examine single element numpy array
            assert f.valid[tuple(idx)]
        else:
            assert not f.valid[tuple(idx)]


@pytest.mark.parametrize("ndim", [1, 2, 3, 4])
@pytest.mark.parametrize("nvdim", [1, 2, 3, 4])
def test_valid_set_call(ndim, nvdim):
    mesh = df.Mesh(p1=(0,) * ndim, p2=(10,) * ndim, cell=(1,) * ndim)

    def valid_func(point):
        return all(point < 5)

    # Default
    f = df.Field(mesh, nvdim=nvdim, valid=valid_func)
    assert np.array_equal(f.valid.shape, mesh.n)
    assert f.valid.dtype == bool
    assert f.mesh == f._valid_as_field.mesh
    assert np.array_equal(f.valid, f._valid_as_field.array.squeeze(axis=-1))
    for idx in f.mesh.indices:
        if all(f.mesh.index2point(idx) < 5):
            assert f.valid[tuple(idx)]
        else:
            assert not f.valid[tuple(idx)]

    def valid_func(point):
        if all(point < 5):
            return 5.0
        else:
            return 0

    f = df.Field(mesh, nvdim=nvdim, valid=valid_func)
    assert np.array_equal(f.valid.shape, mesh.n)
    assert f.valid.dtype == bool
    assert f.mesh == f._valid_as_field.mesh
    assert np.array_equal(f.valid, f._valid_as_field.array.squeeze(axis=-1))
    for idx in f.mesh.indices:
        if all(f.mesh.index2point(idx) < 5):
            assert f.valid[tuple(idx)]
        else:
            assert not f.valid[tuple(idx)]


@pytest.mark.parametrize("ndim", [1, 2, 3, 4])
@pytest.mark.parametrize("nvdim", [1, 2, 3, 4])
def test_valid_array(ndim, nvdim):
    mesh = df.Mesh(p1=(0,) * ndim, p2=(10,) * ndim, cell=(1,) * ndim)

    def val_func(point):
        return point[0]

    f = df.Field(mesh, nvdim=1, value=val_func)
    expected_valid = f.array[..., 0] < 5

    f = df.Field(mesh, nvdim=nvdim, valid=expected_valid)
    assert np.all(expected_valid == f.valid)
    assert f.mesh == f._valid_as_field.mesh
    assert np.array_equal(f.valid, f._valid_as_field.array.squeeze(axis=-1))


@pytest.mark.parametrize("ndim", [1, 2, 3, 4])
@pytest.mark.parametrize("nvdim", [1, 2, 3, 4])
def test_valid_operators(ndim, nvdim):
    mesh = df.Mesh(p1=(0,) * ndim, p2=(10,) * ndim, cell=(1,) * ndim)

    def val_func(point):
        return point[0]

    f1 = df.Field(mesh, nvdim=1, value=val_func)
    expected_valid = f1.array[..., 0] < 5
    f2 = df.Field(mesh, nvdim=nvdim, value=(1,) * nvdim, valid=expected_valid)

    f3 = f1 + f2
    assert np.array_equal(f3.valid, np.logical_and(f1.valid, f2.valid))

    f3 = f1 - f2
    assert np.array_equal(f3.valid, np.logical_and(f1.valid, f2.valid))

    f3 = f1 * f2
    assert np.array_equal(f3.valid, np.logical_and(f1.valid, f2.valid))

    f3 = f1 / f2
    assert np.array_equal(f3.valid, np.logical_and(f1.valid, f2.valid))


@pytest.mark.parametrize("nvdim", [1, 2, 3, 4])
def test_value(valid_mesh, nvdim):
    f = df.Field(valid_mesh, nvdim=nvdim)
    f.update_field_values(np.arange(nvdim) + 1)

    # Set with array
    assert np.allclose(f.mean(), np.arange(nvdim) + 1)

    # Set with scalar
    if nvdim == 1:
        f.update_field_values(3.0)
        assert np.allclose(f.mean(), 3.0)

        f.update_field_values(np.array([2]))
        assert np.allclose(f.mean(), np.array([2]))
    else:
        with pytest.raises(ValueError):
            f.update_field_values(3.0)
        with pytest.raises(ValueError):
            f.update_field_values(np.array([2]))

    # Array with wrong shape
    with pytest.raises(ValueError):
        f.update_field_values(np.arange(nvdim + 1))

    if nvdim > 2:
        with pytest.raises(ValueError):
            f.update_field_values(np.arange(nvdim - 1))

    # Set with wrong type
    with pytest.raises(TypeError):
        f.update_field_values("string")


def test_average():
    mesh = df.Mesh(p1=(0, 0, 0), p2=(10, 10, 10), cell=(5, 5, 5))
    f = df.Field(mesh, nvdim=3, value=(2, 2, 2))
    with pytest.raises(AttributeError):
        f.average


@pytest.mark.parametrize("norm_value", [1, 2.1, 1e-3])
@pytest.mark.parametrize("nvdim", [1, 2, 3, 4])
def test_norm(valid_mesh, nvdim, norm_value):
    f = df.Field(valid_mesh, nvdim=nvdim, value=(2,) * nvdim)

    assert np.allclose(f.norm.array, 2 * np.sqrt(nvdim))
    assert np.allclose(f.array, 2)

    f.norm = 1
    assert np.allclose(f.norm.array, 1)
    assert np.allclose(f.array, 1 / np.sqrt(nvdim))

    f = df.Field(valid_mesh, nvdim=nvdim, value=(3.0,) * nvdim, norm=norm_value)

    assert np.all(valid_mesh.n == f.norm.mesh.n)
    assert f.norm.array.shape == (*tuple(f.mesh.n), 1)
    assert np.allclose(f.norm.array, norm_value)


def test_norm_is_not_preserved():
    p1 = (0, 0, 0)
    p2 = (10e-9, 10e-9, 10e-9)
    n = (5, 5, 5)
    mesh = df.Mesh(p1=p1, p2=p2, n=n)

    f = df.Field(mesh, nvdim=3)

    f.update_field_values((0, 3, 0))
    f.norm = 1
    assert np.all(f.norm.array == 1)

    f.update_field_values((0, 2, 0))
    assert np.all(f.norm.array == 2)


def test_norm_zero_field():
    p1 = (0, 0, 0)
    p2 = (10e-9, 10e-9, 10e-9)
    n = (5, 5, 5)
    mesh = df.Mesh(p1=p1, p2=p2, n=n)

    f = df.Field(mesh, nvdim=3, value=(0, 0, 0))
    f.norm = 1  # Does not change the norm of zero field
    assert np.all(f.norm.array == 0)


@pytest.mark.parametrize(
    "p1, p2, n, nvdim, vdim_mapping, vdim_mapping_check",
    [
        # no mapping for scalar fields
        [0, 1, 5, 1, None, {}],
        [(0, 0), (1, 1), (5, 5), 1, None, {}],
        # default mapping for vector fields
        [(0, 0), (1, 1), (5, 5), 2, None, {d: d for d in "xy"}],
        [(0, 0, 0), (1, 1, 1), (5, 5, 5), 3, None, {d: d for d in "xyz"}],
        [(0,) * 4, (1,) * 4, (5,) * 4, 4, None, {f"v{i}": f"x{i}" for i in range(4)}],
        # manual mapping for dim - vdim mismatch
        [0, 1, 5, 2, {"x": "x", "y": None}, {"x": "x", "y": None}],
        [
            (0, 0),
            (1, 1),
            (5, 5),
            3,
            {"x": "x", "y": "y", "z": "z"},  # simulates sel 3d -> 2d
            {"x": "x", "y": "y", "z": "z"},
        ],
    ],
)
def test_vdim_mapping(p1, p2, n, nvdim, vdim_mapping, vdim_mapping_check):
    mesh = df.Mesh(p1=p1, p2=p2, n=n)
    field = df.Field(mesh, nvdim=nvdim, vdim_mapping=vdim_mapping)
    assert field.vdim_mapping == vdim_mapping_check


def test_r_dim_mapping():
    mesh = df.Mesh(p1=(0,) * 3, p2=(1,) * 3, n=(10,) * 3)
    field = df.Field(mesh, nvdim=3)

    assert field.vdim_mapping == {d: d for d in "xyz"}
    assert field._r_dim_mapping == {d: d for d in "xyz"}

    field.vdim_mapping = {"x": "a", "y": "b", "z": "c"}
    # values do not match region dims -> no vector components along spatial x, y, z
    assert field._r_dim_mapping == {"x": None, "y": None, "z": None}
    # change region dims -> vector components along spatial a, b, c
    field.mesh.region.dims = ["a", "b", "c"]
    assert field._r_dim_mapping == {"a": "x", "b": "y", "c": "z"}

    field.mesh.region.dims = ["x", "y", "z"]
    field.vdim_mapping = {"x": "x", "y": None, "z": None}
    assert field._r_dim_mapping == {"x": "x", "y": None, "z": None}


@pytest.mark.parametrize(
    "nvdim, vdim_mapping, error",
    [
        [2, {"a": "x", "b": "y"}, ValueError],  # invalid vdim
        [2, {"x": "x"}, ValueError],  # missing vdim
        [2, ("x", "y"), TypeError],  # invalid mapping type
    ],
)
def test_vdim_mapping_error(nvdim, vdim_mapping, error):
    mesh = df.Mesh(p1=(0, 0), p2=(1, 1), n=(5, 5))
    with pytest.raises(error):
        df.Field(mesh, nvdim=nvdim, vdim_mapping=vdim_mapping)


def test_vdims_vdim_mapping():
    mesh = df.Mesh(p1=(0, 0, 0), p2=(1, 1, 1), n=(10, 10, 10))

    # 3 vdims -> automatic mapping
    f = df.Field(mesh, nvdim=3)
    assert f.vdim_mapping == {d: d for d in "xyz"}
    f.vdims = list("abc")
    assert f.vdim_mapping == dict(zip("abc", "xyz"))

    # 2 vdims with manual mapping
    f = df.Field(mesh, nvdim=2, vdim_mapping={"x": "y", "y": "z"})
    f.vdims = ["a", "b"]
    assert f.vdim_mapping == {"a": "y", "b": "z"}

    # 2 vdims -> no automatic mapping -> no default mapping
    f = df.Field(mesh, nvdim=2)
    assert f.vdim_mapping == {}
    f.vdims = ["a", "b"]
    assert f.vdim_mapping == {}
    f.vdim_mapping = {"a": "x", "b": "y"}
    f.vdims = ["v1", "v2"]
    assert f.vdim_mapping == {"v1": "x", "v2": "y"}


@pytest.mark.parametrize("nvdim", [1, 2, 3, 4])
def test_orientation(valid_mesh, nvdim):
    # No zero-norm cells
    inital_value = np.zeros(nvdim)
    inital_value[-1] = 2
    f = df.Field(valid_mesh, nvdim=nvdim, value=inital_value)
    assert isinstance(f.orientation, df.Field)
    assert np.allclose(f.orientation.mean(), inital_value / 2)


def test_orientation_func():
    # Test with zero-norm cells
    p1 = (-5e-9, -5e-9, -5e-9)
    p2 = (5e-9, 5e-9, 5e-9)
    cell = (1e-9, 1e-9, 1e-9)
    mesh = df.Mesh(p1=p1, p2=p2, cell=cell)

    def value_fun(point):
        if point[0] <= mesh.region.center[0]:
            return (0, 0, 0)
        else:
            return (3, 0, 4)

    f = df.Field(mesh, nvdim=3, value=value_fun)
    assert np.allclose(f.orientation(mesh.region.center - mesh.cell), (0, 0, 0))
    assert np.allclose(f.orientation(mesh.region.center + mesh.cell), (0.6, 0, 0.8))


@pytest.mark.parametrize("ndim", [1, 2, 3, 4])
@pytest.mark.parametrize("nvdim", [1, 2, 3, 4])
def test_call(ndim, nvdim):
    mesh = df.Mesh(p1=(0.0,) * ndim, p2=(10.0,) * ndim, cell=(2.0,) * ndim)

    def val_func(point):
        return (point[0],) * nvdim

    f = df.Field(mesh, nvdim=nvdim, value=val_func)

    # test center of the cells
    assert np.allclose(f((1.0,) * ndim), (1.0,) * nvdim)
    assert np.allclose(f((5.0,) * ndim), (5.0,) * nvdim)
    assert np.allclose(f((9.0,) * ndim), (9.0,) * nvdim)

    # Regions are inclusive: [ ]
    # test with points exactly on the boundary of the mesh
    assert np.allclose(f((0.0,) * ndim), (1.0,) * nvdim)
    assert np.allclose(f((10.0,) * ndim), (9.0,) * nvdim)

    # cells are half-open: [ )
    # test with points exactly on the boundary of cells
    assert np.allclose(f((1.9,) * ndim), (1.0,) * nvdim)
    assert np.allclose(f((2,) * ndim), (3.0,) * nvdim)
    assert np.allclose(f((2.1,) * ndim), (3.0,) * nvdim)

    with pytest.raises(ValueError):
        f((5.0,) * (ndim + 1))

    with pytest.raises(ValueError):
        f((5.0,) * (ndim - 1))

    with pytest.raises(ValueError):
        f((-1.0,) * ndim)

    with pytest.raises(TypeError):
        f("invalid_input")

    with pytest.raises(TypeError):
        f(None)


def test_mean():
    tol = 1e-12

    p1 = (-5e-9, -5e-9, -5e-9)
    p2 = (5e-9, 4e-9, 3e-9)
    cell = (1e-9, 1e-9, 1e-9)
    mesh = df.Mesh(p1=p1, p2=p2, cell=cell)

    f = df.Field(mesh, nvdim=1, value=2)
    assert abs(f.mean() - 2) < tol

    f = df.Field(mesh, nvdim=3, value=(0, 1, 2))
    assert np.allclose(f.mean(), (0, 1, 2))

    # Test with direction
    out = f.mean(direction="x")
    assert np.allclose(out.array, (0, 1, 2))
    assert out.mesh.region.dims == ("y", "z")
    assert np.array_equal(out.mesh.n, (9, 8))
    out = f.mean(direction="y")
    assert np.allclose(out.array, (0, 1, 2))
    assert out.mesh.region.dims == ("x", "z")
    assert np.array_equal(out.mesh.n, (10, 8))
    out = f.mean(direction="z")
    assert np.allclose(out.array, (0, 1, 2))
    assert out.mesh.region.dims == ("x", "y")
    assert np.array_equal(out.mesh.n, (10, 9))

    with pytest.raises(ValueError):
        f.mean(direction="a")

    out = f.mean(direction=["x", "y"])
    assert np.allclose(out.array, (0, 1, 2))
    assert out.mesh.region.dims == ("z",)
    assert np.array_equal(out.mesh.n, [8])
    out = f.mean(direction=["y", "z"])
    assert np.allclose(out.array, (0, 1, 2))
    assert out.mesh.region.dims == ("x",)
    assert np.array_equal(out.mesh.n, [10])
    out = f.mean(direction=["x", "z"])
    assert np.allclose(out.array, (0, 1, 2))
    assert out.mesh.region.dims == ("y",)
    assert np.array_equal(out.mesh.n, [9])
    out = f.mean(direction=["z", "y"])
    assert np.allclose(out.array, (0, 1, 2))
    assert out.mesh.region.dims == ("x",)
    assert np.array_equal(out.mesh.n, [10])
    out = f.mean(direction=("x", "y"))
    assert np.allclose(out.array, (0, 1, 2))
    assert out.mesh.region.dims == ("z",)
    assert np.array_equal(out.mesh.n, [8])

    with pytest.raises(ValueError):
        f.mean(direction=["x", "a"])

    with pytest.raises(ValueError):
        f.mean(direction=["a", "x"])

    with pytest.raises(ValueError):
        f.mean(direction=["a", "b"])

    with pytest.raises(ValueError):
        f.mean(direction=["x", "x"])

    assert np.allclose(f.mean(direction=["x", "y", "z"]), f.mean())
    assert np.allclose(f.mean(direction=("x", "y", "z")), f.mean())

    with pytest.raises(ValueError):
        f.mean(direction=["x", "y", "z", "a"])

    with pytest.raises(ValueError):
        f.mean(direction=["x", "y", "z", "z"])


@pytest.mark.parametrize("nvdim", [1, 2, 3, 4])
def test_field_component(valid_mesh, nvdim):
    valid_components = ["a", "b", "c", "d", "e", "f"]
    f = df.Field(valid_mesh, nvdim=nvdim, vdims=valid_components[:nvdim])
    assert all(isinstance(getattr(f, i), df.Field) for i in valid_components[:nvdim])
    assert all(getattr(f, i).nvdim == 1 for i in valid_components[:nvdim])

    # Default
    f = df.Field(valid_mesh, nvdim=nvdim)
    if nvdim in [2, 3]:
        valid_components = ["x", "y", "z"]
    elif nvdim > 3:
        valid_components = [f"v{i}" for i in range(nvdim)]
    else:
        # nvdim = 1 exception
        with pytest.raises(AttributeError):
            f.x.nvdim
        return

    assert all(isinstance(getattr(f, i), df.Field) for i in valid_components[:nvdim])
    assert all(getattr(f, i).nvdim == 1 for i in valid_components[:nvdim])


def test_get_attribute_exception(mesh_3d):
    f = df.Field(mesh_3d, nvdim=3)
    with pytest.raises(AttributeError) as excinfo:
        f.__getattr__("nonexisting_attribute")
        assert "has no attribute" in str(excinfo.value)


# TODO Check and update (Martin and Sam, low priority)
def test_dir(valid_mesh):
    f = df.Field(valid_mesh, nvdim=3, value=(5, 6, -9))
    assert all(attr in dir(f) for attr in ["x", "y", "z", "div"])
    assert "grad" not in dir(f)

    f = df.Field(valid_mesh, nvdim=1, value=1)
    assert all(attr not in dir(f) for attr in ["x", "y", "z", "div"])
    assert "grad" in dir(f)


def test_eq():
    p1 = (-5e-9, -5e-9, -5e-9)
    p2 = (15e-9, 5e-9, 5e-9)
    cell = (5e-9, 1e-9, 2.5e-9)
    mesh = df.Mesh(p1=p1, p2=p2, cell=cell)

    f1 = df.Field(mesh, nvdim=1, value=0.2)
    f2 = df.Field(mesh, nvdim=1, value=0.2)
    f3 = df.Field(mesh, nvdim=1, value=3.1)
    f4 = df.Field(mesh, nvdim=3, value=(1, -6, 0))
    f5 = df.Field(mesh, nvdim=3, value=(1, -6, 0))
    f6 = df.Field(mesh, nvdim=3, value=(1, -6, 0), vdims=list("abc"))
    f7 = df.Field(mesh, nvdim=3, value=(1, -6, 0), unit="A/m")

    assert f1 == f2
    assert not f1 != f2
    assert not f1 == f3
    assert f1 != f3
    assert not f2 == f4
    assert f2 != f4
    assert f4 == f5
    assert not f4 != f5
    assert not f1 == 0.2
    assert f1 != 0.2
    assert f5 == f6
    assert f5 == f7


@pytest.mark.parametrize("nvdim", [1, 2, 3, 4])
@pytest.mark.parametrize("tol_value", [1e-10, 1e-5, 0.5, 2])
@pytest.mark.parametrize("base_value", [0.5, 1, -1, 1e-9])
def test_allclose_rtol(valid_mesh, nvdim, tol_value, base_value):
    base_value = np.full(nvdim, base_value)
    f1 = df.Field(valid_mesh, nvdim=nvdim, value=base_value)
    f2 = df.Field(valid_mesh, nvdim=nvdim, value=base_value * (1 + tol_value * 0.9))
    f3 = df.Field(valid_mesh, nvdim=nvdim, value=base_value * (1 + tol_value * 1.1))

    assert f1.allclose(f2, rtol=tol_value, atol=0)
    assert not f1.allclose(f3, rtol=tol_value, atol=0)


@pytest.mark.parametrize("nvdim", [1, 2, 3, 4])
@pytest.mark.parametrize("tol_value", [1e-7, 1e-5, 0.5, 2])
@pytest.mark.parametrize("base_value", [0, 0.5, 1, -1, 1e-9])
def test_allclose_atol(valid_mesh, nvdim, tol_value, base_value):
    base_value = np.full(nvdim, base_value)
    f1 = df.Field(valid_mesh, nvdim=nvdim, value=base_value)
    f2 = df.Field(valid_mesh, nvdim=nvdim, value=base_value + tol_value * 0.9)
    f3 = df.Field(valid_mesh, nvdim=nvdim, value=base_value + tol_value * 1.1)

    # Need an rtol to deal with floating point accuracy
    rtol = (base_value - tol_value) * 1e-10

    assert f1.allclose(f2, atol=tol_value, rtol=rtol)
    assert not f1.allclose(f3, atol=tol_value, rtol=rtol)


@pytest.mark.parametrize("invalid_input", [2, "string", None, []])
def test_allclose_invalid_type(valid_mesh, invalid_input):
    f1 = df.Field(valid_mesh, nvdim=1, value=0)

    with pytest.raises(TypeError):
        f1.allclose(invalid_input)


def test_point_neg():
    p1 = (-5e-9, -5e-9, -5e-9)
    p2 = (5e-9, 5e-9, 5e-9)
    cell = (1e-9, 1e-9, 1e-9)
    mesh = df.Mesh(p1=p1, p2=p2, cell=cell)

    # Scalar field
    f = df.Field(mesh, nvdim=1, value=3)
    res = -f
    assert isinstance(res, df.Field)
    assert res.mean() == -3
    assert f == +f
    assert f == -(-f)
    assert f == +(-(-f))

    # Vector field
    f = df.Field(mesh, nvdim=3, value=(1, 2, -3))
    res = -f
    assert isinstance(res, df.Field)
    assert np.allclose(res.mean(), (-1, -2, 3))
    assert f == +f
    assert f == -(-f)
    assert f == +(-(-f))


def test_pow(mesh_3d):
    # Scalar field
    f = df.Field(mesh_3d, nvdim=1, value=2)
    res = f**2
    assert res.mean() == 4
    res = f ** (-1)
    assert res.mean() == 0.5

    # Vector field
    f = df.Field(mesh_3d, nvdim=3, value=(1, 2, -2))
    res = f**2
    assert np.allclose(res.mean(), (1, 4, 4))

    # 4D field
    f = df.Field(mesh_3d, nvdim=4, value=(1, 2, -2, 3))
    res = f**2
    assert np.allclose(res.mean(), (1, 4, 4, 9))

    # Attempt to raise to non numbers.Real
    with pytest.raises(TypeError):
        f ** "a"
    res = f**f
    assert np.allclose(res.mean(), (1, 4, 0.25, 27))

    with pytest.raises(TypeError):
        f ** ((1,) * 5)


def test_add_subtract(mesh_3d):
    # Scalar fields
    f1 = df.Field(mesh_3d, nvdim=1, value=1.2)
    f2 = df.Field(mesh_3d, nvdim=1, value=-0.2)
    res = f1 + f2
    assert np.allclose(res.mean(), 1)
    res = f1 - f2
    assert np.allclose(res.mean(), 1.4)
    f1 += f2
    assert np.allclose(f1.mean(), 1)
    f1 -= f2
    assert np.allclose(f1.mean(), 1.2)

    # Vector fields
    f1 = df.Field(mesh_3d, nvdim=3, value=(1, 2, 3))
    f2 = df.Field(mesh_3d, nvdim=3, value=(-1, -3, -5))
    res = f1 + f2
    assert np.allclose(res.mean(), (0, -1, -2))
    res = f1 - f2
    assert np.allclose(res.mean(), (2, 5, 8))
    f1 += f2
    assert np.allclose(f1.mean(), (0, -1, -2))
    f1 -= f2
    assert np.allclose(f1.mean(), (1, 2, 3))

    # Artithmetic checks
    assert f1 + f2 + (1, 1, 1) == (1, 1, 1) + f2 + f1
    assert f1 - f2 - (0, 0, 0) == (0, 0, 0) - (f2 - f1)
    assert f1 + (f1 + f2) == (f1 + f1) + f2
    assert f1 - (f1 + f2) == f1 - f1 - f2
    assert f1 + f2 - f1 == f2 + (0, 0, 0)

    # Constants
    f1 = df.Field(mesh_3d, nvdim=1, value=1.2)
    f2 = df.Field(mesh_3d, nvdim=3, value=(-1, -3, -5))
    res = f1 + 2
    assert np.allclose(res.mean(), 3.2)
    res = f1 - 1.2
    assert np.allclose(res.mean(), 0)
    f1 += 2.5
    assert np.allclose(f1.mean(), 3.7)
    f1 -= 3.7
    assert np.allclose(f1.mean(), 0)
    res = f2 + (1, 3, 5)
    assert np.allclose(res.mean(), (0, 0, 0))
    res = f2 - (1, 2, 3)
    assert np.allclose(res.mean(), (-2, -5, -8))
    f2 += (1, 1, 1)
    assert np.allclose(f2.mean(), (0, -2, -4))
    f2 -= (-1, -2, 3)
    assert np.allclose(f2.mean(), (1, 0, -7))

    # Exceptions
    with pytest.raises(TypeError):
        res = f1 + "2"

    # Fields with different dimensions
    res = f1 + f2
    assert np.allclose(res.mean(), (1, 0, -7))

    # Fields defined on different meshes
    mesh1 = df.Mesh(p1=(0, 0, 0), p2=(5, 5, 5), n=(1, 1, 1))
    mesh2 = df.Mesh(p1=(0, 0, 0), p2=(3, 3, 3), n=(1, 1, 1))
    f1 = df.Field(mesh1, nvdim=1, value=1.2)
    f2 = df.Field(mesh2, nvdim=1, value=1)
    with pytest.raises(ValueError):
        res = f1 + f2
    with pytest.raises(ValueError):
        f1 += f2
    with pytest.raises(ValueError):
        f1 -= f2


def test_mul_truediv(mesh_3d):
    # Scalar fields
    f1 = df.Field(mesh_3d, nvdim=1, value=1.2)
    f2 = df.Field(mesh_3d, nvdim=1, value=-2)
    res = f1 * f2
    assert np.allclose(res.mean(), -2.4)
    res = f1 / f2
    assert np.allclose(res.mean(), -0.6)
    f1 *= f2
    assert np.allclose(f1.mean(), -2.4)
    f1 /= f2
    assert np.allclose(f1.mean(), 1.2)

    # Scalar field with a constant
    f = df.Field(mesh_3d, nvdim=1, value=5)
    res = f * 2
    assert np.allclose(res.mean(), 10)
    res = 3 * f
    assert np.allclose(res.mean(), 15)
    res = f * (1, 2, 3)
    assert np.allclose(res.mean(), (5, 10, 15))
    res = (1, 2, 3) * f
    assert np.allclose(res.mean(), (5, 10, 15))
    res = f / 2
    assert np.allclose(res.mean(), 2.5)
    res = 10 / f
    assert np.allclose(res.mean(), 2)
    res = (5, 10, 15) / f
    assert np.allclose(res.mean(), (1, 2, 3))
    f *= 10
    assert np.allclose(f.mean(), 50)
    f /= 10
    assert np.allclose(f.mean(), 5)

    # Scalar field with a vector field
    f1 = df.Field(mesh_3d, nvdim=1, value=2)
    f2 = df.Field(mesh_3d, nvdim=3, value=(-1, -3, 5))
    res = f1 * f2  # __mul__
    assert np.allclose(res.mean(), (-2, -6, 10))
    res = f2 * f1  # __rmul__
    assert np.allclose(res.mean(), (-2, -6, 10))
    res = f2 / f1  # __truediv__
    assert np.allclose(res.mean(), (-0.5, -1.5, 2.5))
    f2 *= f1  # __imul__
    assert np.allclose(f2.mean(), (-2, -6, 10))
    f2 /= f1  # __truediv__
    assert np.allclose(f2.mean(), (-1, -3, 5))
    res = f1 / f2  # __rtruediv__
    assert np.allclose(res.mean(), (-2, -2 / 3, 2 / 5))

    # Vector field with a scalar
    f = df.Field(mesh_3d, nvdim=3, value=(1, 2, 0))
    res = f * 2
    assert np.allclose(res.mean(), (2, 4, 0))
    res = 5 * f
    assert np.allclose(res.mean(), (5, 10, 0))
    res = f / 2
    assert np.allclose(res.mean(), (0.5, 1, 0))
    f *= 2
    assert np.allclose(f.mean(), (2, 4, 0))
    f /= 2
    assert np.allclose(f.mean(), (1, 2, 0))
    res = 10 / f
    assert np.allclose(res.mean(), (10, 5, np.inf))

    # Further checks
    f1 = df.Field(mesh_3d, nvdim=1, value=2)
    f2 = df.Field(mesh_3d, nvdim=3, value=(-1, -3, -5))
    assert f1 * f2 == f2 * f1
    assert 1.3 * f2 == f2 * 1.3
    assert -5 * f2 == f2 * (-5)
    assert (1, 2.2, -1) * f1 == f1 * (1, 2.2, -1)
    assert f1 * (f1 * f2) == (f1 * f1) * f2
    assert f1 * f2 / f1 == f2
    assert np.allclose((f2 * f2).mean(), (1, 9, 25))
    assert np.allclose((f2 / f2).mean(), (1, 1, 1))

    # Exceptions
    f1 = df.Field(mesh_3d, nvdim=1, value=1.2)
    f2 = df.Field(mesh_3d, nvdim=3, value=(-1, -3, -5))
    with pytest.raises(TypeError):
        res = f2 * "a"
    with pytest.raises(TypeError):
        res = "a" / f1
    with pytest.raises(TypeError):
        f2 *= "a"
    with pytest.raises(TypeError):
        f2 /= "a"

    # Fields defined on different meshes
    mesh1 = df.Mesh(p1=(0, 0, 0), p2=(5, 5, 5), n=(1, 1, 1))
    mesh2 = df.Mesh(p1=(0, 0, 0), p2=(3, 3, 3), n=(1, 1, 1))
    f1 = df.Field(mesh1, nvdim=1, value=1.2)
    f2 = df.Field(mesh2, nvdim=1, value=1)
    with pytest.raises(ValueError):
        res = f1 * f2
    with pytest.raises(ValueError):
        res = f1 / f2
    with pytest.raises(ValueError):
        f1 *= f2
    with pytest.raises(ValueError):
        f1 /= f2


@pytest.mark.parametrize("nvdim", [1, 2, 3, 4])
def test_dot(mesh_3d, nvdim):
    # Zero vectors
    f1 = df.Field(mesh_3d, nvdim=nvdim, value=(0,) * nvdim)
    res = f1.dot(f1)
    assert res.nvdim == 1
    assert np.allclose(res.mean(), 0)

    # Check norm computed using dot product
    assert f1.norm.allclose((f1.dot(f1)) ** (0.5))

    # Create a list of othogonal fields
    fields = []
    for i in range(nvdim):
        v = np.zeros(nvdim)
        v[i] = 1
        temp = df.Field(mesh_3d, nvdim=nvdim, value=v)
        fields.append(temp)

    # Check if orthogonal and commutative

    for i, j in itertools.product(range(nvdim), range(nvdim)):
        assert fields[i].dot(fields[j]).mean() == 0 if i != j else 1
        assert np.allclose(
            fields[i].dot(fields[j]).mean(), fields[j].dot(fields[i]).mean()
        )

    # Vector field with a constant
    f = df.Field(mesh_3d, nvdim=nvdim, value=np.arange(nvdim))
    res = f.dot(np.ones(nvdim))
    assert np.allclose(res.mean(), np.sum(np.arange(nvdim)))


def test_dot_3d(mesh_3d):
    # Spatially varying vectors
    def value_fun1(point):
        x, y, z = point
        return (x, y, z)

    def value_fun2(point):
        x, y, z = point
        return (z, x, y)

    f1 = df.Field(mesh_3d, nvdim=3, value=value_fun1)
    f2 = df.Field(mesh_3d, nvdim=3, value=value_fun2)

    # Check if commutative
    assert f1.dot(f2) == f2.dot(f1)

    # The dot product should be x*z + y*x + z*y
    assert np.allclose((f1.dot(f2))((15e-9, 5e-9, 12.5e-9)), 3.25e-16, atol=0)
    assert np.allclose((f1.dot(f2))((15e-9, 5e-9, 7.5e-9)), 2.25e-16, atol=0)
    assert np.allclose((f1.dot(f2))((5e-9, 5e-9, 12.5e-9)), 1.5e-16, atol=0)

    # Exceptions
    f1 = df.Field(mesh_3d, nvdim=1, value=1.2)
    f2 = df.Field(mesh_3d, nvdim=3, value=(-1, -3, -5))
    with pytest.raises(ValueError):
        f1.dot(f2)
    with pytest.raises(ValueError):
        f1.dot(f2)
    with pytest.raises(TypeError):
        f1.dot(3)

    # Fields defined on different meshes
    mesh1 = df.Mesh(p1=(0, 0, 0), p2=(5, 5, 5), n=(1, 1, 1))
    mesh2 = df.Mesh(p1=(0, 0, 0), p2=(3, 3, 3), n=(1, 1, 1))
    f1 = df.Field(mesh1, nvdim=3, value=(1, 2, 3))
    f2 = df.Field(mesh2, nvdim=3, value=(3, 2, 1))
    with pytest.raises(ValueError):
        f1.dot(f2)


def test_cross(mesh_3d):
    # Zero vectors
    f1 = df.Field(mesh_3d, nvdim=3, value=(0, 0, 0))
    res = f1.cross(f1)
    assert res.nvdim == 3
    assert np.allclose(res.mean(), (0, 0, 0))

    # Orthogonal vectors
    f1 = df.Field(mesh_3d, nvdim=3, value=(1, 0, 0))
    f2 = df.Field(mesh_3d, nvdim=3, value=(0, 1, 0))
    f3 = df.Field(mesh_3d, nvdim=3, value=(0, 0, 1))
    assert np.allclose((f1.cross(f2)).mean(), (0, 0, 1))
    assert np.allclose((f1.cross(f3)).mean(), (0, -1, 0))
    assert np.allclose((f2.cross(f3)).mean(), (1, 0, 0))
    assert np.allclose((f1.cross(f1)).mean(), (0, 0, 0))
    assert np.allclose((f2.cross(f2)).mean(), (0, 0, 0))
    assert np.allclose((f3.cross(f3)).mean(), (0, 0, 0))

    # Constants
    assert np.allclose((f1.cross((0, 1, 0))).mean(), (0, 0, 1))

    # Check if not comutative
    assert f1.cross(f2) == -(f2.cross(f1))
    assert f1.cross(f3) == -(f3.cross(f1))
    assert f2.cross(f3) == -(f3.cross(f2))

    f1 = df.Field(mesh_3d, nvdim=3, value=lambda point: (point[0], point[1], point[2]))
    f2 = df.Field(mesh_3d, nvdim=3, value=lambda point: (point[2], point[0], point[1]))

    # The cross product should be
    # (y**2-x*z, z**2-x*y, x**2-y*z)
    assert np.allclose(
        (f1.cross(f2))((35e-9, 15e-9, 7.5e-9)),
        (-3.75e-17, -4.6875e-16, 1.1125e-15),
        atol=0,
    )
    assert np.allclose(
        (f2.cross(f1))((35e-9, 15e-9, 7.5e-9)),
        (3.75e-17, 4.6875e-16, -1.1125e-15),
        atol=0,
    )
    assert np.allclose(
        (f1.cross(f2))((45e-9, 25e-9, 12.5e-9)),
        (6.25e-17, -9.6875e-16, 1.7125e-15),
        atol=0,
    )

    # Exceptions
    f1 = df.Field(mesh_3d, nvdim=1, value=1.2)
    f2 = df.Field(mesh_3d, nvdim=3, value=(-1, -3, -5))
    with pytest.raises(TypeError):
        res = f1.cross(2)
    with pytest.raises(ValueError):
        res = f1.cross(f2)

    # Fields defined on different meshes
    mesh1 = df.Mesh(p1=(0, 0, 0), p2=(5, 5, 5), n=(1, 1, 1))
    mesh2 = df.Mesh(p1=(0, 0, 0), p2=(3, 3, 3), n=(1, 1, 1))
    f1 = df.Field(mesh1, nvdim=3, value=(1, 2, 3))
    f2 = df.Field(mesh2, nvdim=3, value=(3, 2, 1))
    with pytest.raises(ValueError):
        res = f1.cross(f2)


@pytest.mark.parametrize("nvdim", [1, 2, 3, 4])
def test_lshift(valid_mesh, nvdim):
    f_list = [df.Field(valid_mesh, nvdim=1, value=i + 1) for i in range(nvdim)]
    res = f_list[0]
    for f in f_list[1:]:
        res = res << f

    assert res.nvdim == nvdim
    assert np.allclose(res.mean(), tuple(range(1, nvdim + 1)))

    # Test for different dimensions
    f1 = df.Field(valid_mesh, nvdim=1, value=1.2)
    f2 = df.Field(valid_mesh, nvdim=nvdim, value=tuple(range(-nvdim, 0)))
    res = f1 << f2
    assert np.allclose(res.mean(), (1.2, *range(-nvdim, 0)))

    # Test for constants
    f1 = df.Field(valid_mesh, nvdim=1, value=1.2)
    res = f1 << tuple(range(nvdim))
    assert np.allclose(res.mean(), (1.2, *range(nvdim)))
    res = tuple(range(nvdim)) << f1
    assert np.allclose(res.mean(), (*range(nvdim), 1.2))

    with pytest.raises(TypeError):
        _ = "a" << f1
    with pytest.raises(TypeError):
        _ = f1 << "a"


def test_lshift_different_mesh():
    mesh1 = df.Mesh(p1=(0, 0, 0), p2=(5, 5, 5), n=(1, 1, 1))
    mesh2 = df.Mesh(p1=(0, 0, 0), p2=(3, 3, 3), n=(1, 1, 1))
    f1 = df.Field(mesh1, nvdim=1, value=1.2)
    f2 = df.Field(mesh2, nvdim=1, value=1)
    with pytest.raises(ValueError):
        _ = f1 << f2


def test_all_operators():
    p1 = (0, 0, 0)
    p2 = (5e-9, 5e-9, 10e-9)
    n = (2, 2, 1)
    mesh = df.Mesh(p1=p1, p2=p2, n=n)

    f1 = df.Field(mesh, nvdim=1, value=2)
    f2 = df.Field(mesh, nvdim=3, value=(-4, 0, 1))
    res = (
        ((+f1 / 2 + f2.x) ** 2 - 2 * f1 * 3) / (-f2.z)
        - 2 * f2.y
        + 1 / f2.z**2
        + f2.dot(f2)
    )
    assert np.all(res.array == 21)

    res = 1 + f1 + 0 * f2.x - 3 * f2.y / 3
    assert res.mean() == 3


@pytest.mark.parametrize("nvdim", [1, 2, 3, 4])
@pytest.mark.parametrize(
    "mode", ["constant", "reflect", "symmetric", "median"]
)  # Selection of possible modes
def test_pad(valid_mesh, nvdim, mode):
    field = df.Field(valid_mesh, nvdim=nvdim, value=(1,) * nvdim)

    for dim in valid_mesh.region.dims:
        pf = field.pad({dim: (1, 1)}, mode=mode)
        pad_size = valid_mesh.n.copy()
        pad_size[valid_mesh.region._dim2index(dim)] += 2
        assert pf.array.shape == (*pad_size, nvdim)
        index = [
            (0, 0),
        ] * (valid_mesh.region.ndim + 1)
        index[valid_mesh.region._dim2index(dim)] = (1, 1)
        nppad = np.pad(field.array, index, mode=mode)
        assert np.allclose(pf.array, nppad)


def test_pad_explicit():
    mesh = df.Mesh(p1=(0.0), p2=(1.0), n=(5))
    f = mesh.coordinate_field()

    pad_f = f.pad({"x": (1, 1)}, mode="constant")
    assert np.allclose(pad_f.array[0, 0], 0)
    assert np.allclose(pad_f.array[-1, 0], 0)

    pad_f = f.pad({"x": (1, 1)}, mode="symmetric")
    assert np.allclose(pad_f.array[0, 0], 0.1)
    assert np.allclose(pad_f.array[-1, 0], 0.9)

    mesh = df.Mesh(p1=(0.0, 0.0, 0.0), p2=(1.0, 1.0, 1.0), n=(5, 5, 5))
    f = mesh.coordinate_field()

    pad_f = f.pad({"z": (1, 1)}, mode="constant")
    assert np.allclose(pad_f.array[:, :, 0, 2], 0)
    assert np.allclose(pad_f.array[:, :, -1, 2], 0)

    pad_f = f.pad({"z": (1, 2)}, mode="symmetric")
    assert np.allclose(pad_f.array[:, :, 0, 2], 0.1)
    assert np.allclose(pad_f.array[:, :, -1, 2], 0.7)
    assert np.allclose(pad_f.array[:, :, -2, 2], 0.9)

    pad_f = f.pad({"z": (1, 2), "x": (1, 0)}, mode="symmetric")
    assert np.allclose(pad_f.array[:, :, 0, 2], 0.1)
    assert np.allclose(pad_f.array[:, :, -1, 2], 0.7)
    assert np.allclose(pad_f.array[:, :, -2, 2], 0.9)
    assert np.allclose(pad_f.array[0, :, :, 0], 0.1)
    assert np.allclose(pad_f.array[-1, :, :, 0], 0.9)
    assert np.allclose(pad_f.array[-2, :, :, 0], 0.7)


def test_diff():
    p1 = (0, 0, 0)
    p2 = (10, 10, 10)
    cell = (2, 2, 2)

    # f(x, y, z) = 0 -> grad(f) = (0, 0, 0)
    # No BC
    mesh = df.Mesh(p1=p1, p2=p2, cell=cell)
    f = df.Field(mesh, nvdim=1, value=0)

    assert isinstance(f.diff("x"), df.Field)
    assert np.allclose(f.diff("x", order=1).mean(), 0)
    assert np.allclose(f.diff("y", order=1).mean(), 0)
    assert np.allclose(f.diff("z", order=1).mean(), 0)
    assert np.allclose(f.diff("x", order=2).mean(), 0)
    assert np.allclose(f.diff("y", order=2).mean(), 0)
    assert np.allclose(f.diff("z", order=2).mean(), 0)

    # f(x, y, z) = x + y + z -> grad(f) = (1, 1, 1)
    # No BC
    mesh = df.Mesh(p1=p1, p2=p2, cell=cell)

    def value_fun(point):
        x, y, z = point
        return x + y + z

    f = df.Field(mesh, nvdim=1, value=value_fun)

    assert np.allclose(f.diff("x", order=1).mean(), 1)
    assert np.allclose(f.diff("y", order=1).mean(), 1)
    assert np.allclose(f.diff("z", order=1).mean(), 1)
    assert np.allclose(f.diff("x", order=2).mean(), 0)
    assert np.allclose(f.diff("y", order=2).mean(), 0)
    assert np.allclose(f.diff("z", order=2).mean(), 0)

    # f(x, y, z) = x*y + 2*y + x*y*z ->
    # grad(f) = (y+y*z, x+2+x*z, x*y)
    # No BC
    mesh = df.Mesh(p1=p1, p2=p2, cell=cell)

    def value_fun(point):
        x, y, z = point
        return x * y + 2 * y + x * y * z

    f = df.Field(mesh, nvdim=1, value=value_fun)

    assert np.allclose(f.diff("x")((7, 5, 1)), 10)
    assert np.allclose(f.diff("y")((7, 5, 1)), 16)
    assert np.allclose(f.diff("z")((7, 5, 1)), 35)
    assert np.allclose(f.diff("x", order=2)((1, 1, 1)), 0)
    assert np.allclose(f.diff("y", order=2)((1, 1, 1)), 0)
    assert np.allclose(f.diff("z", order=2)((1, 1, 1)), 0)

    # f(x, y, z) = (0, 0, 0)
    # -> dfdx = (0, 0, 0)
    # -> dfdy = (0, 0, 0)
    # -> dfdz = (0, 0, 0)
    # No BC
    mesh = df.Mesh(p1=p1, p2=p2, cell=cell)
    f = df.Field(mesh, nvdim=3, value=(0, 0, 0))

    assert isinstance(f.diff("y"), df.Field)
    assert np.allclose(f.diff("x").mean(), (0, 0, 0))
    assert np.allclose(f.diff("y").mean(), (0, 0, 0))
    assert np.allclose(f.diff("z").mean(), (0, 0, 0))

    # f(x, y, z) = (x,  y,  z)
    # -> dfdx = (1, 0, 0)
    # -> dfdy = (0, 1, 0)
    # -> dfdz = (0, 0, 1)
    def value_fun(point):
        x, y, z = point
        return (x, y, z)

    f = df.Field(mesh, nvdim=3, value=value_fun)

    assert np.allclose(f.diff("x").mean(), (1, 0, 0))
    assert np.allclose(f.diff("y").mean(), (0, 1, 0))
    assert np.allclose(f.diff("z").mean(), (0, 0, 1))

    # f(x, y, z) = (x*y, y*z, x*y*z)
    # -> dfdx = (y, 0, y*z)
    # -> dfdy = (x, z, x*z)
    # -> dfdz = (0, y, x*y)
    def value_fun(point):
        x, y, z = point
        return (x * y, y * z, x * y * z)

    f = df.Field(mesh, nvdim=3, value=value_fun)

    assert np.allclose(f.diff("x")((3, 1, 3)), (1, 0, 3))
    assert np.allclose(f.diff("y")((3, 1, 3)), (3, 3, 9))
    assert np.allclose(f.diff("z")((3, 1, 3)), (0, 1, 3))
    assert np.allclose(f.diff("x")((5, 3, 5)), (3, 0, 15))
    assert np.allclose(f.diff("y")((5, 3, 5)), (5, 5, 25))
    assert np.allclose(f.diff("z")((5, 3, 5)), (0, 3, 15))

    # f(x, y, z) = (3+x*y, x-2*y, x*y*z)
    # -> dfdx = (y, 1, y*z)
    # -> dfdy = (x, -2, x*z)
    # -> dfdz = (0, 0, x*y)
    def value_fun(point):
        x, y, z = point
        return (3 + x * y, x - 2 * y, x * y * z)

    f = df.Field(mesh, nvdim=3, value=value_fun)

    assert np.allclose(f.diff("x")((7, 5, 1)), (5, 1, 5))
    assert np.allclose(f.diff("y")((7, 5, 1)), (7, -2, 7))
    assert np.allclose(f.diff("z")((7, 5, 1)), (0, 0, 35))
    assert np.allclose(f.diff("x", order=2).mean(), 0)
    assert np.allclose(f.diff("y", order=2).mean(), 0)
    assert np.allclose(f.diff("z", order=2).mean(), 0)

    # f(x, y, z) = 2*x*x + 2*y*y + 3*z*z
    # -> grad(f) = (4, 4, 6)
    def value_fun(point):
        x, y, z = point
        return 2 * x * x + 2 * y * y + 3 * z * z

    f = df.Field(mesh, nvdim=1, value=value_fun)

    assert np.allclose(f.diff("x", order=2).mean(), 4)
    assert np.allclose(f.diff("y", order=2).mean(), 4)
    assert np.allclose(f.diff("z", order=2).mean(), 6)

    # f(x, y, z) = (2*x*x, 2*y*y, 3*z*z)
    def value_fun(point):
        x, y, z = point
        return (2 * x * x, 2 * y * y, 3 * z * z)

    f = df.Field(mesh, nvdim=3, value=value_fun)

    assert np.allclose(f.diff("x", order=2).mean(), (4, 0, 0))
    assert np.allclose(f.diff("y", order=2).mean(), (0, 4, 0))
    assert np.allclose(f.diff("z", order=2).mean(), (0, 0, 6))

    # Test invalid direction
    with pytest.raises(ValueError):
        f.diff("q")


def test_diff_small():
    p1 = (0, 0, 0)
    p2 = (3, 3, 3)
    n = (3, 3, 3)

    # f(x, y, z) = 0 -> grad(f) = (0, 0, 0)
    # No BC
    mesh = df.Mesh(p1=p1, p2=p2, n=n)
    f = df.Field(mesh, nvdim=1, value=0)

    assert isinstance(f.diff("x"), df.Field)
    assert np.allclose(f.diff("x", order=1).mean(), 0)
    assert np.allclose(f.diff("y", order=1).mean(), 0)
    assert np.allclose(f.diff("z", order=1).mean(), 0)

    # f(x, y, z) = x + y + z -> grad(f) = (1, 1, 1)
    # No BC
    mesh = df.Mesh(p1=p1, p2=p2, n=n)

    def value_fun(point):
        x, y, z = point
        return x + y + z

    f = df.Field(mesh, nvdim=1, value=value_fun)

    assert np.allclose(f.diff("x", order=1).mean(), 1)
    assert np.allclose(f.diff("y", order=1).mean(), 1)
    assert np.allclose(f.diff("z", order=1).mean(), 1)

    # f(x, y, z) = x*y + 2*y + x*y*z ->
    # grad(f) = (y+y*z, x+2+x*z, x*y)
    # No BC
    mesh = df.Mesh(p1=p1, p2=p2, n=n)

    def value_fun(point):
        x, y, z = point
        return x * y + 2 * y + x * y * z

    f = df.Field(mesh, nvdim=1, value=value_fun)

    assert np.allclose(f.diff("x")((2.5, 1.5, 1.5)), 3.75)
    assert np.allclose(f.diff("y")((1.5, 2.5, 1.5)), 5.75)
    assert np.allclose(f.diff("z")((1.5, 1.5, 2.5)), 2.25)

    # f(x, y, z) = (0, 0, 0)
    # -> dfdx = (0, 0, 0)
    # -> dfdy = (0, 0, 0)
    # -> dfdz = (0, 0, 0)
    # No BC
    mesh = df.Mesh(p1=p1, p2=p2, n=n)
    f = df.Field(mesh, nvdim=3, value=(0, 0, 0))

    assert np.allclose(f.diff("x").mean(), (0, 0, 0))
    assert np.allclose(f.diff("y").mean(), (0, 0, 0))
    assert np.allclose(f.diff("z").mean(), (0, 0, 0))

    # f(x, y, z) = (x,  y,  z)
    # -> dfdx = (1, 0, 0)
    # -> dfdy = (0, 1, 0)
    # -> dfdz = (0, 0, 1)
    def value_fun(point):
        x, y, z = point
        return (x, y, z)

    f = df.Field(mesh, nvdim=3, value=value_fun)

    assert np.allclose(f.diff("x").mean(), (1, 0, 0))
    assert np.allclose(f.diff("y").mean(), (0, 1, 0))
    assert np.allclose(f.diff("z").mean(), (0, 0, 1))

    # f(x, y, z) = (x*y, y*z, x*y*z)
    # -> dfdx = (y, 0, y*z)
    # -> dfdy = (x, z, x*z)
    # -> dfdz = (0, y, x*y)
    def value_fun(point):
        x, y, z = point
        return (x * y, y * z, x * y * z)

    f = df.Field(mesh, nvdim=3, value=value_fun)

    assert np.allclose(f.diff("x")((1.5, 1.5, 1.5)), (1.5, 0, 2.25))
    assert np.allclose(f.diff("x")((2.5, 1.5, 1.5)), (1.5, 0, 2.25))
    assert np.allclose(f.diff("y")((1.5, 1.5, 1.5)), (1.5, 1.5, 2.25))
    assert np.allclose(f.diff("y")((1.5, 2.5, 1.5)), (1.5, 1.5, 2.25))
    assert np.allclose(f.diff("z")((1.5, 1.5, 1.5)), (0, 1.5, 2.25))
    assert np.allclose(f.diff("z")((1.5, 1.5, 2.5)), (0, 1.5, 2.25))

    p1 = (0, 0, 0)
    p2 = (4, 4, 4)
    n = (4, 4, 4)
    # f(x, y, z) = 0 -> grad(f) = (0, 0, 0)
    # No BC
    mesh = df.Mesh(p1=p1, p2=p2, n=n)
    f = df.Field(mesh, nvdim=1, value=0)

    assert np.allclose(f.diff("x", order=2).mean(), 0)
    assert np.allclose(f.diff("y", order=2).mean(), 0)
    assert np.allclose(f.diff("z", order=2).mean(), 0)

    # f(x, y, z) = x + y + z -> grad(f) = (1, 1, 1)
    # No BC
    mesh = df.Mesh(p1=p1, p2=p2, n=n)

    def value_fun(point):
        x, y, z = point
        return x + y + z

    f = df.Field(mesh, nvdim=1, value=value_fun)

    assert np.allclose(f.diff("x", order=2).mean(), 0)
    assert np.allclose(f.diff("y", order=2).mean(), 0)
    assert np.allclose(f.diff("z", order=2).mean(), 0)

    # f(x, y, z) = x*y + 2*y + x*y*z ->
    # grad(f) = (y+y*z, x+2+x*z, x*y)
    # No BC
    mesh = df.Mesh(p1=p1, p2=p2, n=n)

    def value_fun(point):
        x, y, z = point
        return x * y + 2 * y + x * y * z

    f = df.Field(mesh, nvdim=1, value=value_fun)

    assert np.allclose(f.diff("x", order=2)((1.5, 1.5, 1.5)), 0)
    assert np.allclose(f.diff("y", order=2)((1.5, 1.5, 1.5)), 0)
    assert np.allclose(f.diff("z", order=2)((1.5, 1.5, 1.5)), 0)

    # f(x, y, z) = 2*x*x + 2*y*y + 3*z*z
    # -> grad(f) = (4, 4, 6)
    def value_fun(point):
        x, y, z = point
        return 2 * x * x + 2 * y * y + 3 * z * z

    f = df.Field(mesh, nvdim=1, value=value_fun)

    assert np.allclose(f.diff("x", order=2).mean(), 4)
    assert np.allclose(f.diff("y", order=2).mean(), 4)
    assert np.allclose(f.diff("z", order=2).mean(), 6)

    # f(x, y, z) = (2*x*x, 2*y*y, 3*z*z)
    def value_fun(point):
        x, y, z = point
        return (2 * x * x, 2 * y * y, 3 * z * z)

    f = df.Field(mesh, nvdim=3, value=value_fun)

    assert np.allclose(f.diff("x", order=2)((1.5, 1.5, 1.5)), (4, 0, 0))
    assert np.allclose(f.diff("x", order=2)((3.5, 1.5, 1.5)), (4, 0, 0))
    assert np.allclose(f.diff("y", order=2)((1.5, 1.5, 1.5)), (0, 4, 0))
    assert np.allclose(f.diff("y", order=2)((1.5, 3.5, 1.5)), (0, 4, 0))
    assert np.allclose(f.diff("z", order=2)((1.5, 1.5, 1.5)), (0, 0, 6))
    assert np.allclose(f.diff("z", order=2)((1.5, 1.5, 3.5)), (0, 0, 6))


def test_diff_pbc():
    p1 = (0.0, 0.0, 0.0)
    p2 = (12.0, 8.0, 6.0)
    cell = (2, 2, 2)

    mesh_nopbc = df.Mesh(p1=p1, p2=p2, cell=cell)
    mesh_pbc = df.Mesh(p1=p1, p2=p2, cell=cell, bc="xyz")

    # Scalar field
    def value_fun(point):
        x, y, z = point
        return x * y * z

    # No PBC
    f = df.Field(mesh_nopbc, nvdim=1, value=value_fun)
    assert np.allclose(f.diff("x")((11, 1, 1)), 1)
    assert np.allclose(f.diff("y")((1, 7, 1)), 1)
    assert np.allclose(f.diff("z")((1, 1, 5)), 1)

    # PBC
    f = df.Field(mesh_pbc, nvdim=1, value=value_fun)
    assert np.allclose(f.diff("x", periodic_bc=True)((11, 1, 1)), -2)
    assert np.allclose(f.diff("y", periodic_bc=True)((1, 7, 1)), -1)
    assert np.allclose(f.diff("z", periodic_bc=True)((1, 1, 5)), -0.5)

    # Vector field
    def value_fun(point):
        x, y, z = point
        return (x * y * z,) * 3

    # No PBC
    f = df.Field(mesh_nopbc, nvdim=3, value=value_fun)
    assert np.allclose(f.diff("x")((11, 1, 1)), (1, 1, 1))
    assert np.allclose(f.diff("y")((1, 7, 1)), (1, 1, 1))
    assert np.allclose(f.diff("z")((1, 1, 5)), (1, 1, 1))

    # PBC
    f = df.Field(mesh_pbc, nvdim=3, value=value_fun)
    assert np.allclose(f.diff("x", periodic_bc=True)((11, 1, 1)), (-2, -2, -2))
    assert np.allclose(f.diff("y", periodic_bc=True)((1, 7, 1)), (-1, -1, -1))
    assert np.allclose(f.diff("z", periodic_bc=True)((1, 1, 5)), (-0.5, -0.5, -0.5))

    # Higher order derivatives
    def value_fun(point):
        x, y, z = point
        return x**2

    f = df.Field(mesh_nopbc, nvdim=1, value=value_fun)
    assert np.allclose(f.diff("x", order=2)((1, 1, 1)), 2)

    f = df.Field(mesh_pbc, nvdim=1, value=value_fun)
    assert np.allclose(f.diff("x", order=2, periodic_bc=True)((1, 1, 1)), 32)


def test_diff_single_cell():
    p1 = (0, 0, 0)
    p2 = (10, 10, 2)
    cell = (2, 2, 2)
    mesh = df.Mesh(p1=p1, p2=p2, cell=cell)

    # Scalar field: f(x, y, z) = x + y + z
    # -> grad(f) = (1, 1, 1)
    def value_fun(point):
        x, y, z = point
        return x + y + z

    f = df.Field(mesh, nvdim=1, value=value_fun)

    # only one cell in the z-direction
    assert f.sel(x=(0, 1)).diff("x").mean() == 0
    assert f.sel(y=(0, 1)).diff("y").mean() == 0
    assert f.diff("z").mean() == 0

    # Vector field: f(x, y, z) = (x, y, z)
    # -> grad(f) = (1, 1, 1)
    def value_fun(point):
        x, y, z = point
        return (x, y, z)

    f = df.Field(mesh, nvdim=3, value=value_fun)

    # only one cell in the z-direction
    assert np.allclose(f.sel(x=(0, 1)).diff("x").mean(), (0, 0, 0))
    assert np.allclose(f.sel(y=(0, 1)).diff("y").mean(), (0, 0, 0))
    assert np.allclose(f.diff("z").mean(), (0, 0, 0))


def test_diff_valid():
    # 1d mesh
    mesh = df.Mesh(p1=0e-9, p2=10e-9, n=10)
    valid = [True, False, False, True, True, True, False, True, False, False]
    f = df.Field(mesh, nvdim=1, value=lambda p: p[0] ** 2, valid=valid)

    assert np.allclose(f.diff("x").array[:3], 0)
    assert np.allclose(f.diff("x").array[3:6, 0], 2 * f.mesh.points[0][3:6])
    assert np.allclose(f.diff("x").array[6:], 0)
    assert np.allclose(
        f.diff("x", restrict2valid=False).array[..., 0], 2 * f.mesh.points[0]
    )

    # 3d mesh
    p1 = (0, 0, 0)
    p2 = (20, 10, 10)
    cell = (2, 2, 2)

    mesh = df.Mesh(p1=p1, p2=p2, cell=cell)

    def value_fun(point):
        x, y, z = point
        return (x, y, z)

    def valid_fun(point):
        x, y, z = point
        if x > 6:
            return False
        else:
            return True

    f = df.Field(mesh, nvdim=3, value=value_fun, valid=valid_fun)

    assert np.allclose(f.diff("x").array[:3, ...], (1, 0, 0))
    assert np.allclose(f.diff("x").array[3:, ...], (0, 0, 0))
    assert np.allclose(f.diff("x", restrict2valid=False).array, (1, 0, 0))
    assert np.allclose(f.diff("y").array[:3, ...], (0, 1, 0))
    assert np.allclose(f.diff("y").array[3:, ...], (0, 0, 0))
    assert np.allclose(f.diff("y", restrict2valid=False).array, (0, 1, 0))
    assert np.allclose(f.diff("z").array[:3, ...], (0, 0, 1))
    assert np.allclose(f.diff("z").array[3:, ...], (0, 0, 0))
    assert np.allclose(f.diff("z", restrict2valid=False).array, (0, 0, 1))

    def valid_fun(point):
        x, y, z = point
        if x > 2 and x < 8:
            return True
        else:
            return False

    f = df.Field(mesh, nvdim=3, value=value_fun, valid=valid_fun)
    assert np.allclose(f.diff("x").array[1:4, ...], (1, 0, 0))
    assert np.allclose(f.diff("x").array[0, ...], (0, 0, 0))
    assert np.allclose(f.diff("x").array[4:, ...], (0, 0, 0))
    assert np.allclose(f.diff("x", restrict2valid=False).array, (1, 0, 0))
    assert np.allclose(f.diff("y").array[1:4, ...], (0, 1, 0))
    assert np.allclose(f.diff("y").array[0, ...], (0, 0, 0))
    assert np.allclose(f.diff("y").array[4:, ...], (0, 0, 0))
    assert np.allclose(f.diff("y", restrict2valid=False).array, (0, 1, 0))
    assert np.allclose(f.diff("z").array[1:4, ...], (0, 0, 1))
    assert np.allclose(f.diff("z").array[0, ...], (0, 0, 0))
    assert np.allclose(f.diff("z").array[4:, ...], (0, 0, 0))
    assert np.allclose(f.diff("z", restrict2valid=False).array, (0, 0, 1))

    def valid_fun(point):
        x, y, z = point
        if x > 4 and x < 8 and y < 5:
            return False
        elif x > 12 and x < 15:
            return False
        else:
            return True

    f = df.Field(mesh, nvdim=3, value=value_fun, valid=valid_fun)
    assert np.allclose(f.diff("x").array[f.valid[..., 0]], (1, 0, 0))
    assert np.allclose(f.diff("x").array[~f.valid[..., 0]], (0, 0, 0))
    assert np.allclose(f.diff("x", restrict2valid=False).array, (1, 0, 0))
    assert np.allclose(f.diff("y").array[f.valid[..., 0]], (0, 1, 0))
    assert np.allclose(f.diff("y").array[~f.valid[..., 0]], (0, 0, 0))
    assert np.allclose(f.diff("y", restrict2valid=False).array, (0, 1, 0))
    assert np.allclose(f.diff("z").array[f.valid[..., 0]], (0, 0, 1))
    assert np.allclose(f.diff("z").array[~f.valid[..., 0]], (0, 0, 0))
    assert np.allclose(f.diff("z", restrict2valid=False).array, (0, 0, 1))


def test_grad(valid_mesh):
    # f() = 0 -> grad(f) = (0, 0, 0)
    f = df.Field(valid_mesh, nvdim=1, value=0)
    assert isinstance(f.grad, df.Field)
    assert np.allclose(f.grad.mean(), (0,) * valid_mesh.region.ndim)

    # f(x, y, z) = x + y + z -> grad(f) = (1, 1, 1)
    def value_fun(point):
        return np.sum(point)

    f = df.Field(valid_mesh, nvdim=1, value=value_fun)
    assert isinstance(f.grad, df.Field)
    assert np.allclose(f.grad.mean(), [0 if num == 1 else 1 for num in valid_mesh.n])

    # f(x, y, z) = x^2 + y^2 + z^2 -> grad(f) = (2x, 2y, 2z)
    def value_fun(point):
        return np.sum(np.square(point))

    f = df.Field(valid_mesh, nvdim=1, value=value_fun)
    assert isinstance(f.grad, df.Field)
    assert np.allclose(
        f.grad.mean(),
        [
            0 if num == 1 else 2 * cent
            for num, cent in zip(valid_mesh.n, valid_mesh.region.center)
        ],
    )

    # Test mixing terms
    # f(x, y, z) = x^2 + x*y + x*z -> grad(f) = (2x+y+z, x, x)
    def value_fun(point):
        return np.sum(point[0] * point)

    f = df.Field(valid_mesh, nvdim=1, value=value_fun)
    assert isinstance(f.grad, df.Field)
    result = np.full(valid_mesh.region.ndim, valid_mesh.region.center[0])
    result[0] += np.sum(valid_mesh.region.center)
    assert np.allclose(
        f.grad.mean(),
        [0 if num == 1 else result[i] for i, num in enumerate(valid_mesh.n)],
    )


@pytest.mark.parametrize("nvdim", [2, 3, 4, 5])
def test_grad_exception(valid_mesh, nvdim):
    # Grad only on scalar fields
    f = df.Field(valid_mesh, nvdim=nvdim, value=0)
    with pytest.raises(ValueError):
        f.grad


<<<<<<< HEAD
def test_curl():
=======
def test_div(valid_mesh):
    nvdim = valid_mesh.region.ndim
    vdims = ["v" + d for d in valid_mesh.region.dims]  # ensure unique vdims
    vdim_mapping = dict(zip(vdims, valid_mesh.region.dims))
    f = df.Field(valid_mesh, nvdim=nvdim, vdims=vdims, vdim_mapping=vdim_mapping)

    assert isinstance(f.div, df.Field)
    assert np.allclose(f.div.mean(), 0)

    # f(x, y, z) = (x, y, z) -> div(f) = 1 + 1 + 1
    f = df.Field(
        valid_mesh,
        nvdim=nvdim,
        vdims=vdims,
        vdim_mapping=vdim_mapping,
        value=valid_mesh.coordinate_field(),
    )
    assert np.allclose(
        f.div.mean(), np.sum([0 if num == 1 else 1 for num in valid_mesh.n])
    )

    # f(x, y, z) = (x^2, y^2, z^2) -> div(f) = 2x + 2y + 1z
    def value_fun(point):
        return np.square(point)

    f = df.Field(
        valid_mesh, nvdim=nvdim, vdims=vdims, vdim_mapping=vdim_mapping, value=value_fun
    )
    assert np.allclose(
        f.div.mean(),
        np.sum(
            [
                0 if num == 1 else 2 * cent
                for num, cent in zip(valid_mesh.n, valid_mesh.region.center)
            ]
        ),
    )


@pytest.mark.parametrize("nvdim", [1, 2, 3, 4])
def test_div_exception(valid_mesh, nvdim):
    f = df.Field(valid_mesh, nvdim=nvdim)
    if valid_mesh.region.ndim != nvdim:
        # Wrong dimensions
        with pytest.raises(ValueError):
            f.div
    else:
        vdims = ["v" + d for d in valid_mesh.region.dims]
        f.vdims = vdims
        # Empty dictionary
        f.vdim_mapping = {}
        with pytest.raises(ValueError):
            f.div
        # Incorect dictionary
        if nvdim > 1:
            vdim_mapping = dict(zip(vdims, valid_mesh.region.dims))
            vdim_mapping[vdims[0]] = None
            f.vdim_mapping = vdim_mapping
            with pytest.raises(ValueError):
                f.div


def test_div_curl():
>>>>>>> be6b5e1e
    p1 = (0, 0, 0)
    p2 = (10, 10, 10)
    cell = (2, 2, 2)
    mesh = df.Mesh(p1=p1, p2=p2, cell=cell)

    # f(x, y, z) = (0, 0, 0)
    # -> curl(f) = (0, 0, 0)
    f = df.Field(mesh, nvdim=3, value=(0, 0, 0))

    assert isinstance(f.curl, df.Field)
    assert f.curl.nvdim == 3
    assert np.allclose(f.curl.mean(), (0, 0, 0))

    # f(x, y, z) = (x, y, z)
    # -> curl(f) = (0, 0, 0)
    def value_fun(point):
        x, y, z = point
        return (x, y, z)

    f = df.Field(mesh, nvdim=3, value=value_fun)
    assert np.allclose(f.curl.mean(), (0, 0, 0))

    # f(x, y, z) = (x*y, y*z, x*y*z)
    # -> curl(f) = (x*z-y, -y*z, -x)
    def value_fun(point):
        x, y, z = point
        return (x * y, y * z, x * y * z)

    f = df.Field(mesh, nvdim=3, value=value_fun)

    assert np.allclose(f.curl((3, 1, 3)), (8, -3, -3))
    assert np.allclose(f.curl((5, 3, 5)), (22, -15, -5))

    # f(x, y, z) = (3+x*y, x-2*y, x*y*z)
    # -> curl(f) = (x*z, -y*z, 1-x)
    def value_fun(point):
        x, y, z = point
        return (3 + x * y, x - 2 * y, x * y * z)

    f = df.Field(mesh, nvdim=3, value=value_fun)

    assert np.allclose(f.curl((7, 5, 1)), (7, -5, -6))

    # Test vdims and dims
    # f(a, b, c) = (3+a*b, a-2*b, a*b*c)
    # -> curl(f) = (a*c, -b*c, 1-a)
    def value_fun(point):
        a, b, c = point
        return (3 + a * b, a - 2 * b, a * b * c)

    dims = ["a", "b", "c"]
    vdims = ["va", "vb", "vc"]
    vdim_mapping = dict(zip(vdims, dims))

    region = df.Region(p1=p1, p2=p2, dims=dims)
    mesh = df.Mesh(region=region, cell=cell)
    f = df.Field(mesh, nvdim=3, value=value_fun, vdims=vdims, vdim_mapping=vdim_mapping)

    assert np.allclose(f.curl((7, 5, 1)), (7, -5, -6))


@pytest.mark.parametrize("nvdim", [1, 2, 3, 4])
def test_curl_exception(valid_mesh, nvdim):
    # Exception
    f = df.Field(valid_mesh, nvdim=nvdim)

    if valid_mesh.region.ndim != 3 or nvdim != 3:
        with pytest.raises(ValueError):
            f.curl

    else:
        vdims = ["v" + d for d in valid_mesh.region.dims]
        f.vdims = vdims
        # Empty dictionary
        f.vdim_mapping = {}
        with pytest.raises(ValueError):
            f.curl

        # Incorect dictionary
        vdim_mapping = dict(zip(vdims, valid_mesh.region.dims))
        vdim_mapping[vdims[0]] = None
        f.vdim_mapping = vdim_mapping
        with pytest.raises(ValueError):
            f.curl


def test_laplace():
    p1 = (0, 0, 0)
    p2 = (10, 10, 10)
    cell = (2, 2, 2)
    mesh = df.Mesh(p1=p1, p2=p2, cell=cell)

    # f(x, y, z) = (0, 0, 0)
    # -> laplace(f) = 0
    f = df.Field(mesh, nvdim=3, value=(0, 0, 0))

    assert isinstance(f.laplace, df.Field)
    assert f.laplace.nvdim == 3
    assert np.allclose(f.laplace.mean(), (0, 0, 0))

    f = df.Field(mesh, nvdim=1, value=5)
    assert np.allclose(f.laplace.mean(), 0)

    # f(x, y, z) = x + y + z
    # -> laplace(f) = 0
    def value_fun(point):
        x, y, z = point
        return x + y + z

    f = df.Field(mesh, nvdim=1, value=value_fun)
    assert isinstance(f.laplace, df.Field)
    assert np.allclose(f.laplace.mean(), 0)

    # f(x, y, z) = 2*x*x + 2*y*y + 3*z*z
    # -> laplace(f) = 4 + 4 + 6 = 14
    def value_fun(point):
        x, y, z = point
        return 2 * x * x + 2 * y * y + 3 * z * z

    f = df.Field(mesh, nvdim=1, value=value_fun)

    assert np.allclose(f.laplace.mean(), 14)

    # f(x, y, z) = (2*x*x, 2*y*y, 3*z*z)
    # -> laplace(f) = (4, 4, 6)
    def value_fun(point):
        x, y, z = point
        return (2 * x * x, 2 * y * y, 3 * z * z)

    f = df.Field(mesh, nvdim=3, value=value_fun)

    assert np.allclose(f.laplace.mean(), (4, 4, 6))


def test_integrate_volume():
    # 3d mesh
    p1 = (0, 0, 0)
    p2 = (10, 10, 10)
    cell = (0.5, 0.5, 0.5)
    mesh = df.Mesh(p1=p1, p2=p2, cell=cell)

    f = df.Field(mesh, nvdim=1, value=0)
    assert f.integrate() == 0

    f = df.Field(mesh, nvdim=1, value=2)
    assert f.integrate() == 2000

    f = df.Field(mesh, nvdim=3, value=(-1, 0, 3))
    assert np.allclose(f.integrate(), (-1000, 0, 3000))

    # 1d mesh
    mesh = df.Mesh(p1=-10e-9, p2=10e-9, n=10)

    def value_fun(point):
        if point <= 0:
            return (-1, -2)
        else:
            return (1, 2)

    f = df.Field(mesh, nvdim=2, value=value_fun)
    assert np.allclose(f.integrate(), (0, 0))


def test_integrate_surface():
    p1 = (0, 0, 0)
    p2 = (10, 5, 3)
    cell = (0.5, 0.5, 0.5)
    mesh = df.Mesh(p1=p1, p2=p2, cell=cell)

    # 2d integral on a plane: ∫ f ds
    f = df.Field(mesh, nvdim=1, value=0)
    assert f.sel("x").integrate() == 0

    f = df.Field(mesh, nvdim=1, value=2)
    assert f.sel("x").integrate() == 30
    assert f.sel("y").integrate() == 60
    assert f.sel("z").integrate() == 100

    # surface integral with vector ds: ∫ f • ds
    f = df.Field(mesh, nvdim=3, value=(-1, 0, 3))
    assert f.sel("x").dot([1, 0, 0]).integrate() == -15
    assert f.sel("y").dot([0, 1, 0]).integrate() == 0
    assert f.sel("z").dot([0, 0, 1]).integrate() == 150

    # 1d integral along a line in y
    assert f.sel("z").sel("x").dot([1, 0, 0]).integrate() == -5

    # 4d field -> 3d integral
    mesh = df.Mesh(p1=(0, 0, 0, 0), p2=(20, 15, 10, 5), cell=(0.5, 0.5, 0.5, 0.5))
    f = df.Field(mesh, nvdim=2, value=(2, 3))
    assert np.allclose(f.sel("x0").integrate(), (1500, 2250), atol=0)


def test_integrate_directional():
    p1 = (0, 0, 0)
    p2 = (10, 10, 10)
    cell = (0.5, 0.5, 0.5)
    mesh = df.Mesh(p1=p1, p2=p2, cell=cell)
    f = df.Field(mesh, nvdim=3, value=(1, 1, 1))

    # 3d -> 2d
    res = f.integrate(direction="x")
    assert isinstance(res, df.Field)
    assert res.nvdim == 3
    assert np.array_equal(res.mesh.n, [20, 20])
    assert np.allclose(res.mean(), (10, 10, 10))

    # 3d -> [2d ->] 1d
    res = f.integrate(direction="x").integrate(direction="y")
    assert isinstance(res, df.Field)
    assert res.nvdim == 3
    assert np.array_equal(res.mesh.n, [20])
    assert np.allclose(res.mean(), (100, 100, 100))

    # 3d -> [2d -> 1d ->] 0d
    res = f.integrate("x").integrate("y").integrate("z")
    assert isinstance(res, np.ndarray)
    assert np.allclose(res, (1000, 1000, 1000))

    # explicit and implicit 3d -> 0d
    assert np.allclose(
        f.integrate("x").integrate("y").integrate("z").mean(), f.integrate()
    )


def test_integrate_cumulative():
    # 3d mesh
    p1 = (0, 0, 0)
    p2 = (10, 10, 10)
    cell = (0.5, 0.5, 0.5)
    mesh = df.Mesh(p1=p1, p2=p2, cell=cell)
    f = df.Field(mesh, nvdim=3, value=(1, 1, 1))

    f_int = f.integrate(direction="x", cumulative=True)
    assert isinstance(f_int, df.Field)
    assert f_int.nvdim == 3
    assert f_int.mesh == f.mesh
    assert np.allclose(f_int.mean(), (5, 5, 5))
    assert np.allclose(f_int((0, 0, 0)), (0.25, 0.25, 0.25))
    assert np.allclose(f_int((0.9, 0.9, 0.9)), (0.75, 0.75, 0.75))
    assert np.allclose(f_int((10, 10, 10)), (9.75, 9.75, 9.75))
    assert np.allclose(f_int.diff("x").array, f.array)

    for i, d in enumerate("xyz"):
        f = df.Field(mesh, nvdim=1, value=lambda p: p[i])
        assert np.allclose(f.integrate(d, cumulative=True).diff(d).array, f.array)
        assert np.allclose(f.diff(d).integrate(d, cumulative=True).array, f.array)

    # 1d mesh
    mesh = df.Mesh(p1=0, p2=10e-9, n=5)
    field = df.Field(mesh, nvdim=1, value=lambda p: p)
    assert np.allclose(
        field.integrate("x", cumulative=True).array,
        [1e-18, 5e-18, 13e-18, 24e-18, 41e-18],
    )

    # 2d mesh with one cell in integration direction
    mesh = df.Mesh(p1=(0, 0), p2=(10, 1), cell=(1, 1))
    f = df.Field(mesh, nvdim=2, value=(2, 2.5))
    f_int = f.integrate("y", cumulative=True)
    assert f_int.mesh == f.mesh
    assert np.allclose(f_int.mean(), (1, 1.25))


def test_integrate_exceptions():
    p1 = (0, 0, 0)
    p2 = (10, 10, 10)
    cell = (0.5, 0.5, 0.5)
    mesh = df.Mesh(p1=p1, p2=p2, cell=cell)
    f = df.Field(mesh, nvdim=3, value=(1, 1, 1))

    with pytest.raises(ValueError):  # cumulative without specifying a direction
        f.integrate(cumulative=True)

    with pytest.raises(ValueError):  # invalid direction name
        f.integrate(direction="a")

    with pytest.raises(TypeError):  # invalid direction type
        f.integrate(1)

    with pytest.raises(TypeError):
        f.integrate(direction=["x", "y"])


def test_abs(valid_mesh):
    f = df.Field(valid_mesh, nvdim=1, value=-1)
    assert abs(f).mean() == 1

    f = df.Field(valid_mesh, nvdim=3, value=(-1, -1, -1))
    assert np.allclose(abs(f).mean(), (1, 1, 1))

    f = df.Field(valid_mesh, nvdim=4, value=(-1, -1, -1, -2))
    assert np.allclose(abs(f).mean(), (1, 1, 1, 2))

    f = df.Field(valid_mesh, nvdim=1, value=-1j)
    assert np.allclose(abs(f).mean(), 1)

    f = df.Field(valid_mesh, nvdim=4, value=(-1j, -1j, -1j, -2j))
    assert np.allclose(abs(f).mean(), (1, 1, 1, 2))

    f = df.Field(valid_mesh, nvdim=1, value=1 - 1j)
    assert np.allclose(abs(f).mean(), np.sqrt(2))


def test_line():
    mesh = df.Mesh(p1=(0, 0, 0), p2=(10, 10, 10), n=(10, 10, 10))
    f = df.Field(mesh, nvdim=3, value=(1, 2, 3))
    assert isinstance(f, df.Field)

    line = f.line(p1=(0, 0, 0), p2=(5, 5, 5), n=20)
    assert isinstance(line, df.Line)

    assert line.n == 20
    assert line.dim == 3


@pytest.mark.parametrize(
    "mesh, nvdim, value, range_",
    [
        [df.Mesh(p1=0, p2=10, n=10), 1, lambda p: p, (0, 2)],
        [df.Mesh(p1=(-10e-9, -5e-9), p2=(10e-9, 5e-9), n=(1, 1)), 3, (0, 1, 2), 0],
        [df.Mesh(p1=(0, 0, 0), p2=(30e-9, 20e-9, 10e-9), n=(7, 5, 3)), 2, (1, 2), None],
    ],
)
def test_sel(mesh, nvdim, value, range_):
    f = df.Field(mesh, nvdim=nvdim, value=value)
    for dim in f.mesh.region.dims:
        f_sel = f.sel(dim) if range_ is None else f.sel(**{dim: range_})
        if range_ is None:
            assert f_sel.mesh == f.sel(dim).mesh
            assert f_sel.array.shape == (*f.sel(dim).mesh.n, f.nvdim)
        else:
            assert f_sel.mesh == f.sel(**{dim: range_}).mesh
            assert f_sel.array.shape == (*f.sel(**{dim: range_}).mesh.n, f.nvdim)
        assert f_sel.nvdim == f.nvdim
        assert f_sel.vdims == f.vdims
        assert f_sel.unit == f.unit


def test_sel_subregions():
    mesh = df.Mesh(
        p1=(-50e-9, -20e-9, 0),
        p2=(50e-9, 40e-9, 30e-9),
        cell=(1e-9, 2e-9, 3e-9),
        subregions={
            "sr_x": df.Region(p1=(-50e-9, -20e-9, 0), p2=(0, 40e-9, 30e-9)),
            "sr_y": df.Region(p1=(-50e-9, 0, 0), p2=(50e-9, 40e-9, 30e-9)),
            "total": df.Region(p1=(-50e-9, -20e-9, 0), p2=(50e-9, 40e-9, 30e-9)),
        },
    )
    f = df.Field(mesh, nvdim=4, value=lambda p: [*p, 4])

    f_sel = f.sel(x=(-50e-9, -0.5e-9))
    assert len(f_sel.mesh.subregions) == 3
    assert sorted(f_sel.mesh.subregions) == ["sr_x", "sr_y", "total"]
    assert f_sel.mesh == f.mesh.sel(x=(-50e-9, -0.5e-9))
    assert f_sel.nvdim == f.nvdim
    assert f_sel.vdims == f.vdims
    assert f_sel.unit == f.unit
    assert f_sel.array.shape == (*f.mesh.sel(x=(-50e-9, -0.5e-9)).n, f.nvdim)
    # f.__getitem__ does not preserve subregions
    f_sel.mesh.subregions = {}
    assert f_sel.allclose(f["sr_x"])

    f_sel = f.sel(y=(0, 40e-9))
    assert sorted(f_sel.mesh.subregions) == ["sr_x", "sr_y", "total"]
    assert f_sel.mesh == f.mesh.sel(y=(0, 40e-9))
    assert f_sel.nvdim == f.nvdim
    assert f_sel.vdims == f.vdims
    assert f_sel.unit == f.unit
    assert f_sel.array.shape == (*f.mesh.sel(y=(0, 40e-9)).n, f.nvdim)
    # f.__getitem__ does not preserve subregions
    f_sel.mesh.subregions = {}
    assert f_sel.allclose(f["sr_y"])

    f_sel = f.sel(z=(0, 30e-9))
    assert f_sel == f
    assert sorted(f_sel.mesh.subregions) == ["sr_x", "sr_y", "total"]
    assert f_sel.mesh == f.mesh.sel(z=(0, 30e-9))
    assert f_sel.nvdim == f.nvdim
    assert f_sel.vdims == f.vdims
    assert f_sel.unit == f.unit
    assert f_sel.array.shape == (*f.mesh.sel(z=(0, 30e-9)).n, f.nvdim)
    # f.__getitem__ does not preserve subregions
    f_sel.mesh.subregions = {}
    assert f_sel.allclose(f["total"])

    assert np.allclose(
        f.sel(x=4.5e-9).sel(y=5.5e-9).sel(z=6.5e-9), f((4.5e-9, 5.5e-9, 6.5e-9))
    )
    assert np.allclose(f.sel("x").sel("y").sel("z"), f(f.mesh.region.center))

    mesh = df.Mesh(p1=0, p2=10, n=5, subregions={"sr": df.Region(p1=0, p2=2)})
    f = df.Field(mesh, nvdim=2, value=lambda p: (p, p**2))

    f_sel = f.sel(x=(2, 4))
    assert f_sel.mesh == f.mesh.sel(x=(2, 4))
    assert f_sel.nvdim == f.nvdim
    assert f_sel.vdims == f.vdims
    assert f_sel.unit == f.unit
    assert f_sel.array.shape == (*f.mesh.sel(x=(2, 4)).n, f.nvdim)
    assert len(f_sel.mesh.subregions) == 0

    f_sel = f.sel(x=3)
    assert np.allclose(f_sel, f((3,)))


def test_sel_invalid(test_field):
    with pytest.raises(ValueError):
        test_field.sel("a")  # invalid dimension name

    with pytest.raises(ValueError):
        test_field.sel(x=20)  # outside the region

    with pytest.raises(ValueError):
        test_field.sel(x=(0, 20))  # outside the region

    with pytest.raises(TypeError):
        test_field.sel(z=slice(0, 5e-9))


@pytest.mark.parametrize("nvdim", [1, 2, 3, 4])
def test_resample(valid_mesh, nvdim):
    test_field = df.Field(valid_mesh, nvdim=nvdim, value=(1,) * nvdim)
    desired_n = tuple(max(i - 1, 1) for i in valid_mesh.n)
    resampled = test_field.resample(desired_n)
    assert np.allclose(resampled.mesh.n, desired_n)
    assert resampled.mesh.region == test_field.mesh.region
    assert np.allclose(resampled.array, 1)

    desired_n = list(np.ones(valid_mesh.region.ndim, dtype=int))
    resampled = test_field.resample(desired_n)
    assert np.allclose(resampled.mesh.n, desired_n)
    assert resampled.mesh.region == test_field.mesh.region
    assert np.allclose(resampled.array, 1)

    desired_n[-1] = 0
    with pytest.raises(ValueError):
        test_field.resample(desired_n)

    desired_n = list(np.ones(valid_mesh.region.ndim, dtype=float))
    with pytest.raises(TypeError):
        test_field.resample(desired_n)


@pytest.mark.parametrize("nvdim", [1, 2, 3, 4])
def test_getitem_no_subregions(valid_mesh, nvdim):
    f = df.Field(valid_mesh, nvdim=nvdim, value=(1,) * nvdim)

    with pytest.raises(KeyError):
        f["no_sub"]


@pytest.mark.parametrize("ndim", [1, 2, 3, 4])
@pytest.mark.parametrize("nvdim", [1, 2, 3, 4])
def test_getitem(ndim, nvdim):
    p1 = np.full(ndim, 0.0)
    p2 = np.full(ndim, 50.0)
    cell = np.full(ndim, 5.0)

    p2_r1 = np.full(ndim, 50.0)
    p2_r1[0] = 30.0

    p1_r2 = np.full(ndim, 0.0)
    p1_r2[0] = 30.0

    subregions = {
        "r1": df.Region(p1=p1, p2=p2_r1),
        "r2": df.Region(p1=p1_r2, p2=p2),
    }
    mesh = df.Mesh(p1=p1, p2=p2, cell=cell, subregions=subregions)

    def value_fun(point):
        if point[0] <= 30:
            return (1,) * nvdim
        else:
            return (0,) * nvdim

    f = df.Field(mesh, nvdim=nvdim, value=value_fun)
    assert isinstance(f, df.Field)
    assert isinstance(f["r1"], df.Field)
    assert isinstance(f["r2"], df.Field)
    assert isinstance(f[subregions["r2"]], df.Field)
    assert isinstance(f[subregions["r1"]], df.Field)

    assert np.allclose(f["r1"].mean(), (1,) * nvdim)
    assert np.allclose(f["r2"].mean(), (0,) * nvdim)
    assert np.allclose(f[subregions["r1"]].mean(), (1,) * nvdim)
    assert np.allclose(f[subregions["r2"]].mean(), (0,) * nvdim)

    assert len(f["r1"].mesh) + len(f["r2"].mesh) == len(f.mesh)

    # Meshes are not aligned
    p1_sub = np.full(ndim, 1.1)
    p2_sub = np.full(ndim, 9.9)
    subregion = df.Region(p1=p1_sub, p2=p2_sub)
    assert f[subregion].array.shape == (2,) * ndim + (nvdim,)


@pytest.mark.parametrize("nvdim", [1, 2, 3, 4])
def test_angle(valid_mesh, nvdim):
    v = np.zeros(nvdim)
    v[0] = 1.0
    f = df.Field(valid_mesh, nvdim=nvdim, value=v)
    for i in range(nvdim):
        v = np.zeros(nvdim)
        v[i] = 1.0
        assert f.angle(v).array.shape == (*valid_mesh.n, 1)
        assert f.angle(v).nvdim == 1
        assert f.angle(v).unit == "rad"
        if i == 0:
            assert np.allclose(f.angle(v).mean(), 0.0)
        else:
            assert np.allclose(f.angle(v).mean(), np.pi / 2)


# ######################################
# TODO Martin
def test_write_read_ovf(tmp_path):
    representations = ["txt", "bin4", "bin8"]
    filename = "testfile.ovf"
    p1 = (0, 0, 0)
    p2 = (8e-9, 5e-9, 3e-9)
    cell = (1e-9, 1e-9, 1e-9)
    subregions = {
        "sr1": df.Region(p1=p1, p2=(2e-9, 2e-9, 1e-9)),
        "sr2": df.Region(p1=(3e-9, 0, 0), p2=p2),
    }
    mesh = df.Mesh(region=df.Region(p1=p1, p2=p2), cell=cell, subregions=subregions)

    # Write/read
    for nvdim, value in [
        (1, lambda point: point[0] + point[1] + point[2]),
        (2, lambda point: (point[0], point[1] + point[2])),
        (3, lambda point: (point[0], point[1], point[2])),
    ]:
        f = df.Field(mesh, nvdim=nvdim, value=value, unit="A/m")
        for rep in representations:
            tmpfilename = tmp_path / filename
            f.to_file(tmpfilename, representation=rep)
            f_read = df.Field.from_file(tmpfilename)

            assert f.allclose(f_read)
            assert f_read.unit == "A/m"
            assert f.mesh.subregions == f_read.mesh.subregions

            tmpfilename = tmp_path / f"no_sr_{filename}"
            f.to_file(tmpfilename, representation=rep, save_subregions=False)
            f_read = df.Field.from_file(tmpfilename)

            assert f.allclose(f_read)
            assert f_read.unit == "A/m"
            assert f_read.mesh.subregions == {}

        # Directly write with wrong representation (no data is written)
        with pytest.raises(ValueError):
            f._to_ovf("fname.ovf", representation="bin5")

    # multiple different units (not supported by discretisedfield)
    f = df.Field(mesh, nvdim=3, value=(1, 1, 1), unit="m s kg")
    tmpfilename = str(tmp_path / filename)
    f.to_file(tmpfilename, representation=rep)
    f_read = df.Field.from_file(tmpfilename)

    assert f.allclose(f_read)
    assert f_read.unit is None

    # Extend scalar
    for rep in representations:
        # large mesh required to detect bugs when saving data in chunks
        large_mesh = df.Mesh(p1=(0, 0, 0), p2=(1, 1, 1), n=(480, 200, 12))
        f = df.Field(large_mesh, nvdim=1, value=1)
        tmpfilename = tmp_path / "extended-scalar.ovf"
        f.to_file(tmpfilename, representation=rep, extend_scalar=True)
        f_read = df.Field.from_file(tmpfilename)

        assert f.allclose(f_read.x)

    # Read different OOMMF representations
    # (OVF1, OVF2) x (txt, bin4, bin8)
    filenames = [
        "oommf-ovf2-txt.omf",
        "oommf-ovf2-bin4.omf",
        "oommf-ovf2-bin8.omf",
        "oommf-ovf1-txt.omf",
        "oommf-ovf1-bin4.omf",
        "oommf-ovf1-bin8.omf",
    ]
    dirname = os.path.join(os.path.dirname(__file__), "test_sample")
    for filename in filenames:
        omffilename = os.path.join(dirname, filename)
        f_read = df.Field.from_file(omffilename)

        if "ovf2" in filename:
            # The magnetisation is in the x-direction in OVF2 files.
            assert abs(f_read.orientation.x.mean() - 1) < 1e-2
        else:
            # The norm of magnetisation is known.
            assert abs(f_read.norm.mean() - 1261566.2610100) < 1e-3

    # Read component names (single-word and multi-word with and without hyphen)
    # from OOMMF files
    assert df.Field.from_file(os.path.join(dirname, "oommf-ovf2-bin8.omf")).vdims == [
        "x",
        "y",
        "z",
    ]
    assert df.Field.from_file(os.path.join(dirname, "oommf-ovf2-bin8.ohf")).vdims == [
        "x",
        "y",
        "z",
    ]
    assert df.Field.from_file(os.path.join(dirname, "oommf-ovf2-bin8.oef")).vdims == [
        "Total_energy_density"
    ]

    # Read different mumax3 bin4 and txt files (made on linux and windows)
    filenames = [
        "mumax-bin4-linux.ovf",
        "mumax-bin4-windows.ovf",
        "mumax-txt-linux.ovf",
    ]
    dirname = os.path.join(os.path.dirname(__file__), "test_sample")
    for filename in filenames:
        omffilename = os.path.join(dirname, filename)
        f_read = df.Field.from_file(omffilename)

        # We know the saved magentisation.
        f_saved = df.Field(f_read.mesh, nvdim=3, value=(1, 0.1, 0), norm=1)
        assert f_saved.allclose(f_read)


def test_write_read_vtk(tmp_path):
    filename = "testfile.vtk"

    p1 = (0, 0, 0)
    p2 = (5e-9, 2e-9, 1e-9)
    cell = (1e-9, 1e-9, 1e-9)
    subregions = {
        "sr1": df.Region(p1=p1, p2=(2e-9, 2e-9, 1e-9)),
        "sr2": df.Region(p1=(3e-9, 0, 0), p2=p2),
    }
    mesh = df.Mesh(region=df.Region(p1=p1, p2=p2), cell=cell, subregions=subregions)

    for nvdim, value, vdims in zip(
        [1, 2, 3, 4],
        [1.2, (1, 2.5), (1e-3, -5e6, 5e6), np.random.random(4)],
        [None, ("m_mag", "m_phase"), None, list("abcd")],
    ):
        for repr in ["txt", "bin", "xml"]:
            f = df.Field(mesh, nvdim=nvdim, value=value, vdims=vdims)
            tmpfilename = tmp_path / filename
            f.to_file(tmpfilename, representation=repr)
            f_read = df.Field.from_file(tmpfilename)

            assert np.allclose(f.array, f_read.array)
            assert np.allclose(f.mesh.region.pmin, f_read.mesh.region.pmin)
            assert np.allclose(f.mesh.region.pmax, f_read.mesh.region.pmax)
            assert np.allclose(f.mesh.cell, f_read.mesh.cell)
            assert np.all(f.mesh.n == f_read.mesh.n)
            assert f.vdims == f_read.vdims
            assert f.mesh.subregions == f_read.mesh.subregions

            tmpfilename = tmp_path / f"no_sr_{filename}"
            f.to_file(tmpfilename, representation=repr, save_subregions=False)
            f_read = df.Field.from_file(tmpfilename)

            assert f.allclose(f_read)
            assert f_read.mesh.subregions == {}

    dirname = os.path.join(os.path.dirname(__file__), "test_sample")
    f = df.Field.from_file(os.path.join(dirname, "vtk-file.vtk"))
    assert isinstance(f, df.Field)
    assert np.all(f.mesh.n == (5, 1, 2))
    assert f.array.shape == (5, 1, 2, 3)
    assert f.nvdim == 3

    # test reading legacy vtk file (written with discretisedfield<=0.61.0)
    dirname = os.path.join(os.path.dirname(__file__), "test_sample")
    f = df.Field.from_file(os.path.join(dirname, "vtk-vector-legacy.vtk"))
    assert isinstance(f, df.Field)
    assert np.all(f.mesh.n == (8, 1, 1))
    assert f.array.shape == (8, 1, 1, 3)
    assert f.nvdim == 3

    dirname = os.path.join(os.path.dirname(__file__), "test_sample")
    f = df.Field.from_file(os.path.join(dirname, "vtk-scalar-legacy.vtk"))
    assert isinstance(f, df.Field)
    assert np.all(f.mesh.n == (5, 1, 2))
    assert f.array.shape == (5, 1, 2, 1)
    assert f.nvdim == 1

    # test invalid arguments
    f = df.Field(mesh, nvdim=3, value=(0, 0, 1))
    with pytest.raises(ValueError):
        f.to_file(str(tmp_path / filename), representation="wrong")
    f._vdims = None  # manually remove component labels
    with pytest.raises(AttributeError):
        f.to_file(str(tmp_path / filename))


@pytest.mark.parametrize("nvdim,value", [(1, -1.23), (3, (1e-3 + np.pi, -5e6, 6e6))])
@pytest.mark.parametrize(
    "subregions",
    [
        {},
        {
            "sr1": df.Region(p1=(0, 0, 0), p2=(2e-12, 2e-12, 1e-12)),
            "sr2": df.Region(p1=(3e-12, 0, 0), p2=(10e-12, 5e-12, 5e-12)),
        },
    ],
)
@pytest.mark.parametrize("filename", ["testfile.hdf5", "testfile.h5"])
def test_write_read_hdf5(nvdim, value, subregions, filename, tmp_path):
    p1 = (0, 0, 0)
    p2 = (10e-12, 5e-12, 5e-12)
    cell = (1e-12, 1e-12, 1e-12)
    mesh = df.Mesh(region=df.Region(p1=p1, p2=p2), cell=cell, subregions=subregions)

    f = df.Field(mesh, nvdim=nvdim, value=value)
    tmpfilename = tmp_path / filename
    f.to_file(tmpfilename)
    f_read = df.Field.from_file(tmpfilename)

    assert f == f_read

    tmpfilename = tmp_path / f"no_sr_{filename}"
    f.to_file(tmpfilename, save_subregions=False)
    f_read = df.Field.from_file(tmpfilename)
    assert f == f_read
    assert f.mesh.subregions == f_read.mesh.subregions  # not checked above


def test_write_read_invalid_extension():
    filename = "testfile.jpg"

    p1 = (0, 0, 0)
    p2 = (10e-12, 5e-12, 3e-12)
    cell = (1e-12, 1e-12, 1e-12)
    mesh = df.Mesh(region=df.Region(p1=p1, p2=p2), cell=cell)

    f = df.Field(mesh, nvdim=1, value=5e-12)
    with pytest.raises(ValueError):
        f.to_file(filename)
    with pytest.raises(ValueError):
        df.Field.from_file(filename)


##################################


# TODO Sam and Martin (low priority)
def test_fft():
    p1 = (-10, -10, -5)
    p2 = (10, 10, 5)
    cell = (1, 1, 1)
    mesh = df.Mesh(p1=p1, p2=p2, cell=cell)

    def _init_random(p):
        return np.random.rand(3) * 2 - 1

    f = df.Field(mesh, nvdim=3, value=_init_random, norm=1)

    # 3d fft
    assert f.allclose(f.fftn().ifftn().real)
    assert df.Field(mesh, nvdim=3).allclose(f.fftn().ifftn().imag)

    assert f.allclose(f.rfftn().irfftn())

    # 2d fft
    for i in ["x", "y", "z"]:
        plane = f.sel(i)
        assert plane.allclose(plane.fftn().ifftn().real)
        assert df.Field(mesh, nvdim=3).sel(i).allclose(plane.fftn().ifftn().imag)

        assert plane.allclose(plane.rfftn().irfftn())

    # Fourier slice theoreme
    for i in "xyz":
        plane = f.integrate(i)
        assert plane.allclose(f.fftn().sel(**{"k_" + i: 0}).ifftn().real)
        assert (
            df.Field(mesh, nvdim=3)
            .integrate(i)
            .allclose(f.fftn().sel(**{"k_" + i: 0}).ifftn().imag)
        )

    # 3d single cell fft
    for dim in "xyz":
        plane = f.sel(**{dim: (0, 0)})
        plane.mesh.translate(-plane.mesh.region.center, inplace=True)
        assert plane.allclose(plane.fftn().ifftn().real)

        zero_f = df.Field(mesh, nvdim=3).sel(**{dim: (0, 0)})
        zero_f.mesh.translate(-zero_f.mesh.region.center, inplace=True)
        assert zero_f.allclose(plane.fftn().ifftn().imag)

        assert plane.allclose(plane.rfftn().irfftn(shape=plane.mesh.n))

    # 1d fft
    p1 = -5.0
    p2 = 5.0
    cell = 2.0
    mesh = df.Mesh(p1=p1, p2=p2, cell=cell)

    f = df.Field(mesh, nvdim=1, value=np.random.rand(*mesh.n, 1), norm=1)

    assert f.allclose(f.fftn().ifftn().real)
    assert df.Field(mesh, nvdim=1).allclose(f.fftn().ifftn().imag)

    assert f.allclose(f.rfftn().irfftn(shape=f.mesh.n))


def test_mpl_scalar(test_field):
    # No axes
    for comp in test_field.vdims:
        getattr(test_field, comp).sel("x").resample((3, 4)).mpl.scalar()

    # Axes
    fig = plt.figure()
    ax = fig.add_subplot(111)
    for comp in test_field.vdims:
        getattr(test_field, comp).sel("x").mpl.scalar(ax=ax)

    # All arguments
    for comp in test_field.vdims:
        getattr(test_field, comp).sel("x").mpl.scalar(
            figsize=(10, 10),
            filter_field=test_field.norm.sel("x"),
            colorbar=True,
            colorbar_label="something",
            multiplier=1e-6,
            cmap="hsv",
            clim=(-1, 1),
        )

    # Saving plot
    filename = "testfigure.pdf"
    with tempfile.TemporaryDirectory() as tmpdir:
        tmpfilename = os.path.join(tmpdir, filename)
        test_field.a.sel("x").mpl.scalar(filename=tmpfilename)

    # Exceptions
    with pytest.raises(RuntimeError):
        test_field.a.mpl.scalar()  # not sliced
    with pytest.raises(ValueError):
        test_field.sel("z").mpl.scalar()  # vector field
    with pytest.raises(ValueError):
        # wrong filter field
        test_field.a.sel("z").mpl.scalar(filter_field=test_field)
    plt.close("all")


def test_mpl_lightess(test_field):
    filenames = ["skyrmion.omf", "skyrmion-disk.omf"]
    for i in filenames:
        filename = os.path.join(os.path.dirname(__file__), "test_sample", i)

        field = df.Field.from_file(filename)
        # TODO test all directions "xyz" (check samples first, presumably a single
        # layer, causes problems with x and y "planes").
        for plane in "z":
            field.sel(plane).mpl.lightness()
            field.sel(plane).mpl.lightness(
                lightness_field=-field.z.sel(plane), filter_field=field.norm.sel(plane)
            )
        fig, ax = plt.subplots()
        field.sel("z").mpl.lightness(
            ax=ax, clim=[0, 0.5], colorwheel_xlabel="mx", colorwheel_ylabel="my"
        )
        # Saving plot
        filename = "testfigure.pdf"
        with tempfile.TemporaryDirectory() as tmpdir:
            tmpfilename = os.path.join(tmpdir, filename)
            field.sel("z").mpl.lightness(filename=tmpfilename)

    # Exceptions
    with pytest.raises(RuntimeError):
        test_field.mpl.lightness()  # not sliced
    with pytest.raises(ValueError):
        # wrong filter field
        test_field.sel("z").mpl.lightness(filter_field=test_field)
    with pytest.raises(ValueError):
        # wrong lightness field
        test_field.sel("z").mpl.lightness(lightness_field=test_field)
    plt.close("all")


def test_mpl_vector(test_field):
    # No axes
    test_field.sel("x").resample((3, 4)).mpl.vector()

    # Axes
    fig = plt.figure()
    ax = fig.add_subplot(111)
    test_field.sel("x").mpl.vector(ax=ax)

    # All arguments
    test_field.sel("x").mpl.vector(
        figsize=(10, 10),
        color_field=test_field.b.sel("x"),
        colorbar=True,
        colorbar_label="something",
        multiplier=1e-6,
        cmap="hsv",
        clim=(-1, 1),
    )

    # 2d vector field
    plane_2d = test_field.sel("z").a << test_field.sel("z").b
    # automatic mapping between two spatial and two vector dimensions:
    # __lshift__ resets vdims to ["x", "y"] and sets vdim_mapping
    plane_2d.mpl.vector()
    # renaming vdims does update vdim_mapping
    plane_2d.vdims = ["a", "b"]
    plane_2d.mpl.vector()
    # manually remove vdim_mapping
    plane_2d.vdim_mapping = {}
    with pytest.raises(ValueError):
        plane_2d.mpl.vector()
    plane_2d.mpl.vector(vdims=["a", "b"])
    plane_2d.mpl.vector(vdims=["a", None])
    plane_2d.mpl.vector(vdims=[None, "b"])
    with pytest.raises(ValueError):
        plane_2d.mpl.vector(vdims=[None, None])

    # Saving plot
    filename = "testfigure.pdf"
    with tempfile.TemporaryDirectory() as tmpdir:
        tmpfilename = os.path.join(tmpdir, filename)
        test_field.sel("x").mpl.vector(filename=tmpfilename)

    # Exceptions
    with pytest.raises(RuntimeError):
        test_field.mpl.vector()  # not sliced
    with pytest.raises(ValueError):
        test_field.b.sel("z").mpl.vector()  # scalar field
    with pytest.raises(ValueError):
        # wrong color field
        test_field.sel("z").mpl.vector(color_field=test_field)

    plt.close("all")


def test_mpl_contour(test_field):
    # No axes
    test_field.sel("z").c.mpl.contour()

    # Axes
    fig, ax = plt.subplots()
    test_field.sel("z").c.mpl.contour(ax=ax)

    # All arguments
    test_field.sel("z").c.mpl.contour(
        figsize=(10, 10),
        multiplier=1e-6,
        filter_field=test_field.norm.sel("z"),
        colorbar=True,
        colorbar_label="something",
    )

    # Saving plot
    filename = "testfigure.pdf"
    with tempfile.TemporaryDirectory() as tmpdir:
        tmpfilename = os.path.join(tmpdir, filename)
        test_field.sel("z").c.mpl.contour(filename=tmpfilename)

    # Exceptions
    with pytest.raises(RuntimeError):
        test_field.mpl.contour()  # not sliced
    with pytest.raises(ValueError):
        test_field.sel("z").mpl.contour()  # vector field
    with pytest.raises(ValueError):
        # wrong filter field
        test_field.sel("z").c.mpl.contour(filter_field=test_field)

    plt.close("all")


def test_mpl(test_field):
    # No axes
    test_field.sel("x").resample((3, 4)).mpl()

    # Axes
    fig = plt.figure()
    ax = fig.add_subplot(111)
    test_field.a.sel("x").mpl(ax=ax)

    test_field.c.sel("x").mpl(
        figsize=(12, 6),
        scalar_kw={
            "filter_field": test_field.norm.sel("x"),
            "colorbar_label": "scalar",
            "cmap": "twilight",
        },
        vector_kw={
            "color_field": test_field.b.sel("x"),
            "use_color": True,
            "colorbar": True,
            "colorbar_label": "vector",
            "cmap": "hsv",
            "clim": (0, 1e6),
        },
        multiplier=1e-12,
    )

    # Saving plot
    filename = "testfigure.pdf"
    with tempfile.TemporaryDirectory() as tmpdir:
        tmpfilename = os.path.join(tmpdir, filename)
        test_field.sel("x").mpl(filename=tmpfilename)

    # Exception
    with pytest.raises(RuntimeError):
        test_field.mpl()

    plt.close("all")


def test_mpl_dimension(valid_mesh):
    field = df.Field(valid_mesh, nvdim=1)

    if valid_mesh.region.ndim != 2:
        with pytest.raises(RuntimeError):
            field.mpl.scalar()
    else:
        field.mpl.scalar()

    plt.close("all")


def test_hv_scalar(test_field):
    for kdims in [["x", "y"], ["x", "z"], ["y", "z"]]:
        normal = (set("xyz") - set(kdims)).pop()
        kdim_str = f"[{','.join(kdims)}]"
        check_hv(
            test_field.hv.scalar(kdims=kdims),
            [f"DynamicMap [{normal},vdims]", f"Image {kdim_str}"],
        )
        check_hv(
            test_field.hv.scalar(kdims=kdims, roi=test_field.norm),
            [f"DynamicMap [{normal},vdims]", f"Image {kdim_str}"],
        )

        # additional kwargs and plane
        check_hv(
            test_field.sel(normal).hv.scalar(kdims=kdims, clim=(-1, 1)),
            ["DynamicMap [vdims]", f"Image {kdim_str}"],
        )

        for c in test_field.vdims:
            check_hv(
                getattr(test_field, c).hv.scalar(kdims=kdims),
                [f"DynamicMap [{normal}]", f"Image {kdim_str}"],
            )
            check_hv(
                getattr(test_field, c).sel(normal).hv.scalar(kdims=kdims),
                [f"Image {kdim_str}"],
            )

    with pytest.raises(ValueError):
        check_hv(test_field.hv.scalar(kdims=["wrong_name", "x"]), ...)

    with pytest.raises(ValueError):
        check_hv(test_field.hv.scalar(kdims=["x", "y", "z"]), ...)

    with pytest.raises(TypeError):
        check_hv(test_field.hv.scalar(kdims=["x", "y"], roi="z"), ...)

    with pytest.raises(ValueError):
        check_hv(test_field.hv.scalar(kdims=["x", "y"], roi=test_field), ...)

    with pytest.raises(ValueError):
        check_hv(
            test_field.sel("z").hv.scalar(kdims=["x", "y"], roi=test_field.norm),
            ...,
        )

    with pytest.raises(ValueError):
        check_hv(
            test_field[
                df.Region(p1=(-5e-9, -5e-9, -5e-9), p2=(5e-9, 5e-9, -1e-9))
            ].hv.scalar(kdims=["x", "y"], roi=test_field.norm.sel(z=4e-9)),
            ...,
        )


def test_hv_vector(test_field):
    for kdims in [["x", "y"], ["x", "z"], ["y", "z"]]:
        normal = (set("xyz") - set(kdims)).pop()
        kdim_str = f"[{','.join(kdims)}]"
        check_hv(
            test_field.hv.vector(kdims=kdims),
            [f"DynamicMap [{normal}]", f"VectorField {kdim_str}"],
        )
        check_hv(
            test_field.sel(normal).hv.vector(kdims=kdims),
            [f"VectorField {kdim_str}"],
        )
        check_hv(
            test_field.hv.vector(kdims=kdims, roi=test_field.norm),
            [f"DynamicMap [{normal}]", f"VectorField {kdim_str}"],
        )
        check_hv(
            test_field.hv.vector(kdims=kdims, n=(10, 10)),
            [f"DynamicMap [{normal}]", f"VectorField {kdim_str}"],
        )

        # additional kwargs
        check_hv(
            test_field.hv.vector(kdims=kdims, use_color=False, color="blue"),
            [f"DynamicMap [{normal}]", f"VectorField {kdim_str}"],
        )

        for vdim in test_field.vdims:
            check_hv(
                test_field.hv.vector(kdims=kdims, cdim=vdim),
                [f"DynamicMap [{normal}]", f"VectorField {kdim_str}"],
            )

        with pytest.raises(ValueError):
            check_hv(test_field.hv.vector(kdims=kdims, cdim="wrong"), ...)

        with pytest.raises(TypeError):
            check_hv(test_field.hv.vector(kdims=kdims, cdim=test_field.norm), ...)

        with pytest.raises(ValueError):
            check_hv(test_field.hv.vector(kdims=kdims, vdims=["a", "b", "c"]), ...)

        # 2d field
        with pytest.raises(ValueError):
            check_hv((test_field.a << test_field.b).hv.vector(kdims=kdims), ...)

        field_2d = test_field.a << test_field.b
        field_2d.vdims = ["a", "b"]
        check_hv(
            field_2d.hv.vector(kdims=kdims, vdims=["a", "b"]),
            [f"DynamicMap [{normal}]", f"VectorField {kdim_str}"],
        )
        check_hv(
            field_2d.hv.vector(kdims=kdims, vdims=[None, "b"]),
            [f"DynamicMap [{normal}]", f"VectorField {kdim_str}"],
        )
        check_hv(
            field_2d.hv.vector(kdims=kdims, vdims=["a", None]),
            [f"DynamicMap [{normal}]", f"VectorField {kdim_str}"],
        )
        with pytest.raises(ValueError):
            check_hv(field_2d.hv.vector(kdims=kdims, vdims=[None, None]), ...)

        # 4d field
        field_4d = test_field.a << test_field.b << test_field.a << test_field.b
        field_4d.vdims = ["a", "b", "c", "d"]
        with pytest.raises(ValueError):
            check_hv(field_4d.hv.vector(kdims=kdims), ...)
        check_hv(
            field_4d.hv.vector(kdims=kdims, vdims=["c", "d"]),
            [f"DynamicMap [{normal}]", f"VectorField {kdim_str}"],
        )
        check_hv(
            field_4d.hv.vector(kdims=kdims, vdims=["c", "d"]),
            [f"DynamicMap [{normal}]", f"VectorField {kdim_str}"],
        )
        check_hv(
            field_4d.hv.vector(kdims=kdims, vdims=[None, "b"]),
            [f"DynamicMap [{normal}]", f"VectorField {kdim_str}"],
        )

    with pytest.raises(ValueError):
        check_hv(test_field.hv.contour(kdims=["wrong_name", "x"]), ...)

    with pytest.raises(ValueError):
        check_hv(test_field.hv.vector(kdims=["x", "y"], n=(10, 10, 10)), ...)

    # scalar field
    with pytest.raises(ValueError):
        check_hv(field_2d.a.hv.vector(kdims=["x", "y"]), ...)


def test_hv_contour(test_field):
    for kdims in [["x", "y"], ["x", "z"], ["y", "z"]]:
        normal = (set("xyz") - set(kdims)).pop()
        kdim_str = f"[{','.join(kdims)}]"
        # Required for the tests (not in a notebook):
        # If not specified the plot creation for the test fails because the width
        # and height of the plot cannot be calculated (NaN values). By manually
        # setting frame_width and frame_height this can be avoided.
        # It is not fully clear why this does not happen for the other plots.
        # Presumably, because we use a different method to create the contour plot.
        opts = dict(frame_width=300, frame_height=300)
        check_hv(
            test_field.hv.contour(kdims=kdims).opts(**opts),
            [f"DynamicMap [{normal},vdims]", f"Contours {kdim_str}"],
        )
        check_hv(
            test_field.hv.contour(kdims=kdims, roi=test_field.norm).opts(**opts),
            [f"DynamicMap [{normal},vdims]", f"Contours {kdim_str}"],
        )

        # additional kwargs
        check_hv(
            test_field.sel(normal).hv.contour(kdims=kdims, clim=(-1, 1)).opts(**opts),
            ["DynamicMap [vdims]", f"Contours {kdim_str}"],
        )

        for c in test_field.vdims:
            check_hv(
                getattr(test_field, c).hv.contour(kdims=kdims).opts(**opts),
                [f"DynamicMap [{normal}]", f"Contours {kdim_str}"],
            )

    with pytest.raises(ValueError):
        check_hv(test_field.hv.contour(kdims=["wrong_name", "x"]), ...)


def test_hv(test_field):
    for kdims in [["x", "y"], ["x", "z"], ["y", "z"]]:
        normal = (set("xyz") - set(kdims)).pop()
        kdim_str = f"[{','.join(kdims)}]"
        # 1d field
        check_hv(
            test_field.a.hv(kdims=kdims),
            [f"DynamicMap [{normal}]", f"Image {kdim_str}"],
        )
        check_hv(test_field.a.sel(normal).hv(kdims=kdims), [f"Image {kdim_str}"])

        # 2d field
        field_2d = test_field.b << test_field.c
        check_hv(
            field_2d.hv(kdims=kdims),
            [f"DynamicMap [{normal},vdims]", f"Image {kdim_str}"],
        )
        check_hv(
            field_2d.hv(kdims=kdims, vdims=["x", "y"]),
            [f"DynamicMap [{normal}]", f"VectorField {kdim_str}"],
        )
        check_hv(
            field_2d.sel(normal).hv(kdims=kdims),
            ["DynamicMap [vdims]", f"Image {kdim_str}"],
        )

        # 3d field
        check_hv(
            test_field.hv(kdims=kdims),
            [
                f"DynamicMap [{normal}]",
                f"Image {kdim_str}",
                f"VectorField {kdim_str}",
            ],
        )
        check_hv(
            test_field.hv(kdims=kdims, vdims=["a", "b"]),
            [
                f"DynamicMap [{normal}]",
                f"Image {kdim_str}",
                f"VectorField {kdim_str}",
            ],
        )
        check_hv(
            test_field.sel(normal).hv(kdims=kdims),
            [f"Image {kdim_str}", f"VectorField {kdim_str}"],
        )

        # additional kwargs
        check_hv(
            test_field.hv(
                kdims=kdims,
                scalar_kw={"clim": (-1, 1)},
                vector_kw={"cmap": "cividis"},
            ),
            [
                f"DynamicMap [{normal}]",
                f"Image {kdim_str}",
                f"VectorField {kdim_str}",
            ],
        )

        # 4d field
        field_4d = test_field.b << test_field.c << test_field.a << test_field.a
        field_4d.vdims = ["v1", "v2", "v3", "v4"]
        check_hv(
            field_4d.hv(kdims=kdims),
            [f"DynamicMap [{normal},vdims]", f"Image {kdim_str}"],
        )

        check_hv(
            field_4d.hv(kdims=kdims, vdims=["v2", "v1"]),
            [
                f"DynamicMap [{normal},vdims]",
                f"Image {kdim_str}",
                f"VectorField {kdim_str}",
            ],
        )

        check_hv(
            field_4d.sel(normal).hv(kdims=kdims),
            ["DynamicMap [vdims]", f"Image {kdim_str}"],
        )

        check_hv(
            field_4d.sel(normal).hv(
                kdims=kdims, vdims=["v2", "v1"], vector_kw={"cdim": "v4"}
            ),
            [
                "DynamicMap [vdims]",
                f"Image {kdim_str}",
                f"VectorField {kdim_str}",
            ],
        )


def test_k3d(valid_mesh):
    f = df.Field(valid_mesh, nvdim=3, value=(1, 1, 1))
    if f.mesh.region.ndim != 3:
        with pytest.raises(RuntimeError):
            f.k3d.vector()
    else:
        f.k3d.vector()
        f.x.k3d.scalar()
        f.norm.k3d.nonzero()


def test_k3d_nonzero(test_field):
    # Default
    test_field.norm.k3d.nonzero()

    # Color
    test_field.a.k3d.nonzero(color=0xFF00FF)

    # Multiplier
    test_field.b.k3d.nonzero(color=0xFF00FF, multiplier=1e-6)

    # Interactive field
    range_ = (test_field.mesh.region.pmin[2], test_field.mesh.region.pmin[2])
    test_field.c.sel(z=range_).k3d.nonzero(
        color=0xFF00FF, multiplier=1e-6, interactive_field=test_field
    )

    # kwargs
    test_field.a.sel(z=range_).k3d.nonzero(
        color=0xFF00FF,
        multiplier=1e-6,
        interactive_field=test_field,
        wireframe=True,
    )

    # Plot
    plot = k3d.plot()
    plot.display()
    test_field.b.sel(z=range_).k3d.nonzero(
        plot=plot, color=0xFF00FF, multiplier=1e-6, interactive_field=test_field
    )

    # Continuation for interactive plot testing.
    test_field.c.sel(z=range_).k3d.nonzero(
        plot=plot, color=0xFF00FF, multiplier=1e-6, interactive_field=test_field
    )

    assert len(plot.objects) == 2

    with pytest.raises(ValueError):
        test_field.k3d.nonzero()


def test_k3d_scalar(test_field):
    # Default
    test_field.a.k3d.scalar()

    # Filter field
    test_field.b.k3d.scalar(filter_field=test_field.norm)

    # Colormap
    test_field.c.k3d.scalar(filter_field=test_field.norm, cmap="hsv", color=0xFF00FF)

    # Multiplier
    test_field.a.k3d.scalar(
        filter_field=test_field.norm, color=0xFF00FF, multiplier=1e-6
    )

    # Interactive field
    test_field.b.k3d.scalar(
        filter_field=test_field.norm,
        color=0xFF00FF,
        multiplier=1e-6,
        interactive_field=test_field,
    )

    # kwargs
    test_field.c.k3d.scalar(
        filter_field=test_field.norm,
        color=0xFF00FF,
        multiplier=1e-6,
        interactive_field=test_field,
        wireframe=True,
    )

    # Plot
    plot = k3d.plot()
    plot.display()
    range_ = (test_field.mesh.region.pmin[2], test_field.mesh.region.pmin[2])
    test_field.a.sel(z=range_).k3d.scalar(
        plot=plot,
        filter_field=test_field.norm,
        color=0xFF00FF,
        multiplier=1e-6,
        interactive_field=test_field,
    )

    # Continuation for interactive plot testing.
    test_field.b.sel(z=range_).k3d.scalar(
        plot=plot,
        filter_field=test_field.norm,
        color=0xFF00FF,
        multiplier=1e-6,
        interactive_field=test_field,
    )

    assert len(plot.objects) == 2

    # Exceptions
    with pytest.raises(ValueError):
        test_field.k3d.scalar()
    with pytest.raises(ValueError):
        test_field.c.k3d.scalar(filter_field=test_field)  # filter field nvdim=3


def test_k3d_vector(test_field):
    # Default
    test_field.k3d.vector()

    # Color field
    test_field.k3d.vector(color_field=test_field.a)

    # Colormap
    test_field.k3d.vector(color_field=test_field.norm, cmap="hsv")

    # Head size
    test_field.k3d.vector(color_field=test_field.norm, cmap="hsv", head_size=3)

    # Points
    test_field.k3d.vector(
        color_field=test_field.norm, cmap="hsv", head_size=3, points=False
    )

    # Point size
    test_field.k3d.vector(
        color_field=test_field.norm,
        cmap="hsv",
        head_size=3,
        points=False,
        point_size=1,
    )

    # Vector multiplier
    test_field.k3d.vector(
        color_field=test_field.norm,
        cmap="hsv",
        head_size=3,
        points=False,
        point_size=1,
        vector_multiplier=1,
    )

    # Multiplier
    test_field.k3d.vector(
        color_field=test_field.norm,
        cmap="hsv",
        head_size=3,
        points=False,
        point_size=1,
        vector_multiplier=1,
        multiplier=1e-6,
    )

    # Interactive field
    range_ = (test_field.mesh.region.pmin[2], test_field.mesh.region.pmin[2])
    test_field.sel(z=range_).k3d.vector(
        color_field=test_field.norm,
        cmap="hsv",
        head_size=3,
        points=False,
        point_size=1,
        vector_multiplier=1,
        multiplier=1e-6,
        interactive_field=test_field,
    )

    # Plot
    plot = k3d.plot()
    plot.display()
    test_field.sel(z=range_).k3d.vector(plot=plot, interactive_field=test_field)

    # Continuation for interactive plot testing.
    test_field.sel(z=range_).k3d.vector(plot=plot, interactive_field=test_field)

    assert len(plot.objects) == 3

    # Exceptions
    with pytest.raises(ValueError):
        test_field.a.k3d.vector()
    with pytest.raises(ValueError):
        test_field.k3d.vector(color_field=test_field)  # filter field nvdim=3


def test_plot_large_sample():
    p1 = (0, 0, 0)
    p2 = (50e9, 50e9, 50e9)
    cell = (25e9, 25e9, 25e9)
    mesh = df.Mesh(p1=p1, p2=p2, cell=cell)
    value = (1e6, 1e6, 1e6)
    field = df.Field(mesh, nvdim=3, value=value)

    field.sel("z").mpl()
    field.norm.k3d.nonzero()
    field.x.k3d.scalar()
    field.k3d.vector()


# ##################################


def test_complex(test_field):
    mesh = df.Mesh(p1=(-5e-9, -5e-9, -5e-9), p2=(5e-9, 5e-9, 5e-9), n=(5, 5, 5))

    # real field
    real_field = test_field.real
    assert isinstance(real_field, df.Field)
    assert np.allclose(real_field((-2e-9, 0, 0)), (0, 0, 1e5))
    assert np.allclose(real_field((2e-9, 0, 0)), (0, 0, -1e5))

    imag_field = test_field.imag
    assert isinstance(imag_field, df.Field)
    assert df.Field(mesh, nvdim=3).allclose(imag_field)
    assert df.Field(mesh, nvdim=3).allclose(np.mod(test_field.phase, np.pi))

    # complex field
    field = df.Field(mesh, nvdim=1, value=1 + 1j)
    real_field = field.real
    assert isinstance(real_field, df.Field)
    assert df.Field(mesh, nvdim=1, value=1).allclose(real_field)

    imag_field = field.imag
    assert isinstance(imag_field, df.Field)
    assert df.Field(mesh, nvdim=1, value=1).allclose(imag_field)
    assert df.Field(mesh, nvdim=1, value=np.pi / 4).allclose(field.phase)


# TODO Hans
def test_numpy_ufunc(test_field):
    assert np.allclose(np.sin(test_field).array, np.sin(test_field.array))
    assert np.sum([test_field, test_field]).allclose(test_field + test_field)
    assert np.multiply(test_field.a, test_field.b).allclose(test_field.a * test_field.b)
    assert np.power(test_field.c, 2).allclose(test_field.c**2)

    # test_field contains values of 1e5 and exp of this,produces an overflow
    field = df.Field(
        test_field.mesh, nvdim=3, value=lambda _: np.random.random(3) * 2 - 1
    )
    assert np.allclose(np.exp(field.orientation).array, np.exp(field.orientation.array))


@pytest.mark.parametrize("value, dtype", vfuncs)
def test_to_xarray_valid_args_vector(valid_mesh, value, dtype):
    f = df.Field(valid_mesh, nvdim=3, value=value, dtype=dtype)
    fxa = f.to_xarray()
    assert isinstance(fxa, xr.DataArray)
    assert f.nvdim == fxa["vdims"].size
    assert sorted([*fxa.attrs]) == [
        "cell",
        "nvdim",
        "pmax",
        "pmin",
        "tolerance_factor",
        "units",
    ]
    assert np.allclose(fxa.attrs["cell"], f.mesh.cell)
    assert np.allclose(fxa.attrs["pmin"], f.mesh.region.pmin)
    assert np.allclose(fxa.attrs["pmax"], f.mesh.region.pmax)
    assert np.allclose(fxa.attrs["tolerance_factor"], f.mesh.region.tolerance_factor)
    for i in f.mesh.region.dims:
        assert np.array_equal(getattr(f.mesh.points, i), fxa[i].values)
        assert fxa[i].attrs["units"] == f.mesh.region.units[f.mesh.region.dims.index(i)]
    assert all(fxa["vdims"].values == f.vdims)
    assert np.array_equal(f.array, fxa.values)


@pytest.mark.parametrize("value, dtype", sfuncs)
def test_to_xarray_valid_args_scalar(valid_mesh, value, dtype):
    f = df.Field(valid_mesh, nvdim=1, value=value, dtype=dtype)
    fxa = f.to_xarray()
    assert isinstance(fxa, xr.DataArray)
    assert sorted([*fxa.attrs]) == [
        "cell",
        "nvdim",
        "pmax",
        "pmin",
        "tolerance_factor",
        "units",
    ]
    assert np.allclose(fxa.attrs["cell"], f.mesh.cell)
    assert np.allclose(fxa.attrs["pmin"], f.mesh.region.pmin)
    assert np.allclose(fxa.attrs["pmax"], f.mesh.region.pmax)
    assert np.allclose(fxa.attrs["tolerance_factor"], f.mesh.region.tolerance_factor)
    for i in f.mesh.region.dims:
        assert np.array_equal(getattr(f.mesh.points, i), fxa[i].values)
        assert fxa[i].attrs["units"] == f.mesh.region.units[f.mesh.region.dims.index(i)]
    assert "vdims" not in fxa.dims
    assert np.array_equal(f.array.squeeze(axis=-1), fxa.values)


def test_to_xarray_6d_field(test_field):
    f6d = test_field << test_field
    f6d_xa = f6d.to_xarray()
    assert f6d_xa["vdims"].size == 6
    assert "vdims" in f6d_xa.coords
    assert [*f6d_xa["vdims"].values] == [f"v{i}" for i in range(6)]
    f6d.vdims = ["a", "c", "b", "e", "d", "f"]
    f6d_xa2 = f6d.to_xarray()
    assert "vdims" in f6d_xa2.coords
    assert [*f6d_xa2["vdims"].values] == ["a", "c", "b", "e", "d", "f"]

    # test name and units defaults
    f3d_xa = test_field.to_xarray()
    assert f3d_xa.name == "field"
    assert f3d_xa.attrs["units"] is None

    # test name and units
    f3d_xa_2 = test_field.to_xarray(name="m", unit="A/m")
    assert f3d_xa_2.name == "m"
    assert f3d_xa_2.attrs["units"] == "A/m"


@pytest.mark.parametrize(
    "name, unit",
    [
        ["m", 42.0],
        [21.0, 42],
        [21, "A/m"],
        [{"name": "m"}, {"unit": "A/m"}],
        [["m"], ["A/m"]],
        [["m", "A/m"], None],
        [("m", "A/m"), None],
        [{"name": "m", "unit": "A/m"}, None],
    ],
)
def test_to_xarray_invalid_args(name, unit, test_field):
    with pytest.raises(TypeError):
        test_field.to_xarray(name, unit)


@pytest.mark.parametrize("value, dtype", vfuncs)
def test_from_xarray_valid_args_vector(valid_mesh, value, dtype):
    f = df.Field(valid_mesh, nvdim=3, value=value, dtype=dtype)
    fxa = f.to_xarray()
    f_new = df.Field.from_xarray(fxa)
    assert f_new == f


@pytest.mark.parametrize("value, dtype", sfuncs)
def test_from_xarray_valid_args_scalar(valid_mesh, value, dtype):
    f = df.Field(valid_mesh, nvdim=1, value=value, dtype=dtype)
    fxa = f.to_xarray()
    f_new = df.Field.from_xarray(fxa)
    assert f_new == f


def test_from_xarray_valid_args(test_field):
    f_plane = test_field.sel("z")
    f_plane_xa = f_plane.to_xarray()
    f_plane_new = df.Field.from_xarray(f_plane_xa)
    assert f_plane_new == f_plane

    f6d = test_field << test_field
    f6d_xa = f6d.to_xarray()
    f6d_new = df.Field.from_xarray(f6d_xa)
    assert f6d_new == f6d

    good_darray1 = xr.DataArray(
        np.ones((20, 20, 5, 3)),
        dims=["x", "y", "z", "vdims"],
        coords=dict(
            x=np.arange(0, 20),
            y=np.arange(0, 20),
            z=np.arange(0, 5),
            vdims=["x", "y", "z"],
        ),
        name="mag",
        attrs=dict(units="A/m", nvdim=3),
    )

    good_darray2 = xr.DataArray(
        np.ones((20, 20, 1, 3)),
        dims=["x", "y", "z", "vdims"],
        coords=dict(
            x=np.arange(0, 20), y=np.arange(0, 20), z=[5.0], vdims=["x", "y", "z"]
        ),
        name="mag",
        attrs=dict(units="A/m", cell=[1.0, 1.0, 1.0], nvdim=3),
    )

    good_darray3 = xr.DataArray(
        np.ones((20, 20, 1, 3)),
        dims=["x", "y", "z", "vdims"],
        coords=dict(
            x=np.arange(0, 20), y=np.arange(0, 20), z=[5.0], vdims=["x", "y", "z"]
        ),
        name="mag",
        attrs=dict(
            units="A/m",
            cell=[1.0, 1.0, 1.0],
            p1=[1.0, 1.0, 1.0],
            p2=[21.0, 21.0, 2.0],
            nvdim=3,
        ),
    )

    fg_1 = df.Field.from_xarray(good_darray1)
    assert isinstance(fg_1, df.Field)
    fg_2 = df.Field.from_xarray(good_darray2)
    assert isinstance(fg_2, df.Field)
    fg_3 = df.Field.from_xarray(good_darray3)
    assert isinstance(fg_3, df.Field)


def test_from_xarray_invalid_args_and_DataArrays():
    args = [
        int(),
        float(),
        str(),
        list(),
        dict(),
        xr.Dataset(),
        np.empty((20, 20, 20, 3)),
    ]

    bad_dim_no2 = xr.DataArray(
        np.ones((20, 20), dtype=float),
        dims=["x", "y"],
        coords=dict(x=np.arange(0, 20), y=np.arange(0, 20)),
        name="mag",
        attrs=dict(units="A/m", nvdim=3),
    )

    bad_dim3 = xr.DataArray(
        np.ones((20, 20, 5), dtype=float),
        dims=["a", "b", "c"],
        coords=dict(a=np.arange(0, 20), b=np.arange(0, 20), c=np.arange(0, 5)),
        name="mag",
        attrs=dict(units="A/m", nvdim=3),
    )

    bad_dim4 = xr.DataArray(
        np.ones((20, 20, 5, 3), dtype=float),
        dims=["x", "y", "z", "c"],
        coords=dict(
            x=np.arange(0, 20),
            y=np.arange(0, 20),
            z=np.arange(0, 5),
            c=["x", "y", "z"],
        ),
        name="mag",
        attrs=dict(units="A/m", nvdim=3),
    )

    bad_attrs = xr.DataArray(
        np.ones((20, 20, 1, 3), dtype=float),
        dims=["x", "y", "z", "vdims"],
        coords=dict(
            x=np.arange(0, 20), y=np.arange(0, 20), z=[5.0], vdims=["x", "y", "z"]
        ),
        name="mag",
        attrs=dict(units="A/m"),
    )

    def bad_coord_gen():
        rng = np.random.default_rng()
        for coord in "xyz":
            coord_dict = {coord: rng.normal(size=20)}
            for other_coord in "xyz".translate({ord(coord): None}):
                coord_dict[other_coord] = np.arange(0, 20)
            coord_dict["vdims"] = ["x", "y", "z"]

            yield xr.DataArray(
                np.ones((20, 20, 20, 3), dtype=float),
                dims=["x", "y", "z", "vdims"],
                coords=coord_dict,
                name="mag",
                attrs=dict(units="A/m", nvdim=3),
            )

    for arg in args:
        with pytest.raises(TypeError):
            df.Field.from_xarray(arg)
    with pytest.raises(ValueError):
        df.Field.from_xarray(bad_dim_no2)
    with pytest.raises(ValueError):
        df.Field.from_xarray(bad_dim3)
    with pytest.raises(ValueError):
        df.Field.from_xarray(bad_dim4)
    for bad_coord_geo in bad_coord_gen():
        with pytest.raises(ValueError):
            df.Field.from_xarray(bad_coord_geo)
    with pytest.raises(KeyError):
        df.Field.from_xarray(bad_attrs)<|MERGE_RESOLUTION|>--- conflicted
+++ resolved
@@ -1967,9 +1967,6 @@
         f.grad
 
 
-<<<<<<< HEAD
-def test_curl():
-=======
 def test_div(valid_mesh):
     nvdim = valid_mesh.region.ndim
     vdims = ["v" + d for d in valid_mesh.region.dims]  # ensure unique vdims
@@ -2032,8 +2029,7 @@
                 f.div
 
 
-def test_div_curl():
->>>>>>> be6b5e1e
+def test_curl():
     p1 = (0, 0, 0)
     p2 = (10, 10, 10)
     cell = (2, 2, 2)
