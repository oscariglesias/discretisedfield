--- conflicted
+++ resolved
@@ -16,11 +16,7 @@
 import xarray as xr
 
 import discretisedfield as df
-<<<<<<< HEAD
-=======
-import discretisedfield.plotting.util as plot_util
-
->>>>>>> 7e306b4c
+
 from .test_mesh import html_re as mesh_html_re
 
 pv.OFF_SCREEN = True
