--- conflicted
+++ resolved
@@ -417,7 +417,6 @@
         df.Field(mesh, nvdim=1, unit=1)
 
 
-<<<<<<< HEAD
 @pytest.mark.parametrize(
     "nvdim",
     [1, 2, 3, 4],
@@ -431,12 +430,10 @@
     assert f.valid.shape == (*valid_mesh.n, 1)
     assert f.valid.dtype == bool
     assert np.all(f.valid)
-
     # Constant
     f = df.Field(valid_mesh, nvdim=nvdim, valid=True)
     assert f.valid.shape == (*valid_mesh.n, 1)
     assert np.all(f.valid)
-
     f = df.Field(valid_mesh, nvdim=nvdim, valid=False)
     assert f.valid.shape == (*valid_mesh.n, 1)
     assert f.valid.dtype == bool
@@ -523,18 +520,10 @@
     assert np.all(expected_valid == f.valid)
 
 
-# TODO Sam
-def test_value():
-    p1 = (0, 0, 0)
-    p2 = (10e-9, 10e-9, 10e-9)
-    n = (5, 5, 5)
-    mesh = df.Mesh(p1=p1, p2=p2, n=n)
-=======
 @pytest.mark.parametrize("nvdim", [1, 2, 3, 4])
 def test_value(valid_mesh, nvdim):
     f = df.Field(valid_mesh, nvdim=nvdim)
     f.update_field_values(np.arange(nvdim) + 1)
->>>>>>> 622755a5
 
     # Set with array
     assert np.allclose(f.mean(), np.arange(nvdim) + 1)
