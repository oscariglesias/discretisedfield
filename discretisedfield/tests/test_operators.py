--- conflicted
+++ resolved
@@ -22,10 +22,7 @@
     assert np.allclose(df.integrate(field), (1000, -2000, 3000))
     assert np.allclose(df.integrate(field * 2), (2000, -4000, 6000))
 
-<<<<<<< HEAD
     assert df.integrate(field.sel("z").dot([0, 0, 1])) == 300
-=======
-    assert df.integrate(field.plane("z").dot([0, 0, 1])) == 300
 
 
 @pytest.mark.parametrize(
@@ -185,5 +182,4 @@
     padded = _pad_array(array, "dirichlet")
     assert len(padded) == 12
     assert np.allclose(padded[0], 0)
-    assert np.allclose(padded[-1], 0)
->>>>>>> 3a05b497
+    assert np.allclose(padded[-1], 0)